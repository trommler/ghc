--- conflicted
+++ resolved
@@ -57,11 +57,7 @@
 
 import Haddock.Types
 import Haddock.Interface.Specialize
-import Haddock.GhcUtils                      ( orderedFVs, defaultRuntimeRepVars )
-<<<<<<< HEAD
-import Haddock.Utils                         ( mkEmptySigType )
-=======
->>>>>>> b471bdec
+import Haddock.GhcUtils                      ( orderedFVs, defaultRuntimeRepVars, mkEmptySigType )
 
 import Data.Maybe                            ( catMaybes, mapMaybe, maybeToList )
 
