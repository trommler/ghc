--- conflicted
+++ resolved
@@ -874,7 +874,6 @@
 
 
 ppr_mono_ty :: Int -> HsType DocName -> Unicode -> Qualification -> Html
-<<<<<<< HEAD
 ppr_mono_ty ctxt_prec (HsForAllTy tvs ty) unicode qual
   = maybeParen ctxt_prec pREC_FUN $
     ppForAllPart tvs unicode <+> ppr_mono_lty pREC_TOP ty unicode qual
@@ -882,17 +881,6 @@
 ppr_mono_ty ctxt_prec (HsQualTy ctxt ty) unicode qual
   = maybeParen ctxt_prec pREC_FUN $
     ppLContext ctxt unicode qual <+> ppr_mono_lty pREC_TOP ty unicode qual
-=======
-ppr_mono_ty ctxt_prec (HsForAllTy expl extra tvs ctxt ty) unicode qual
-  = maybeParen ctxt_prec pREC_FUN $ ppForAllCon expl tvs ctxt' unicode qual
-                                    <+> ppr_mono_lty pREC_TOP ty unicode qual
- where
-   anonWC = HsWildCardTy (AnonWildCard (noLoc (Undocumented underscore)))
-   underscore = mkUnboundName (mkRdrUnqual (mkTyVarOcc "_"))
-   ctxt'
-     | Just loc <- extra = (++ [L loc anonWC]) `fmap` ctxt
-     | otherwise         = ctxt
->>>>>>> 695975a6
 
 -- UnicodeSyntax alternatives
 ppr_mono_ty _ (HsTyVar (L _ name)) True _
