--- conflicted
+++ resolved
@@ -39,11 +39,7 @@
 import GHC.Exts
 import GHC.Types.Name
 import BooleanFormula
-<<<<<<< HEAD
-import GHC.Types.Name.RdrName ( rdrNameOcc )
-=======
 import GHC.Types.Name.Reader ( rdrNameOcc )
->>>>>>> 5c849cb1
 import Outputable ( panic )
 
 -- | Pretty print a declaration
