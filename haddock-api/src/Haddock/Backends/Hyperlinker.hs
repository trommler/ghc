--- conflicted
+++ resolved
@@ -18,11 +18,7 @@
 import System.Directory
 import System.FilePath
 
-<<<<<<< HEAD
 import GHC.Iface.Ext.Types
-=======
-import GHC.Iface.Ext.Types  ( HieFile(..), HieASTs(..), HieAST(..), NodeInfo(..), SourcedNodeInfo(..) )
->>>>>>> b471bdec
 import GHC.Iface.Ext.Binary ( readHieFile, hie_file_result, NameCacheUpdater(..))
 import GHC.Types.SrcLoc     ( realSrcLocSpan, mkRealSrcLoc )
 import Data.Map as M
@@ -72,17 +68,12 @@
                  <$> (readHieFile ncu hfp)
 
         -- Get the AST and tokens corresponding to the source file we want
-<<<<<<< HEAD
-        let mast | M.size asts == 1 = snd <$> M.lookupMin asts
-                 | otherwise        = M.lookup (HiePath (mkFastString file)) asts
-=======
         let fileFs = mkFastString file
             mast | M.size asts == 1 = snd <$> M.lookupMin asts
-                 | otherwise        = M.lookup fileFs asts
+                 | otherwise        = M.lookup (HiePath (mkFastString file)) asts
+            tokens = parse df file rawSrc
             ast = fromMaybe (emptyHieAst fileFs) mast
             fullAst = recoverFullIfaceTypes df types ast
->>>>>>> b471bdec
-            tokens = parse df file rawSrc
 
         -- Warn if we didn't find an AST, but there were still ASTs
         if M.null asts
