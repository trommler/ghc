{-# LANGUAGE CPP, RankNTypes, ScopedTypeVariables #-}
{-# OPTIONS_GHC -fno-warn-orphans #-}
-----------------------------------------------------------------------------
-- |
-- Module      :  Haddock.InterfaceFile
-- Copyright   :  (c) David Waern       2006-2009,
--                    Mateusz Kowalczyk 2013
-- License     :  BSD-like
--
-- Maintainer  :  haddock@projects.haskell.org
-- Stability   :  experimental
-- Portability :  portable
--
-- Reading and writing the .haddock interface file
-----------------------------------------------------------------------------
module Haddock.InterfaceFile (
  InterfaceFile(..), ifUnitId, ifModule,
  readInterfaceFile, nameCacheFromGhc, freshNameCache, NameCacheAccessor,
  writeInterfaceFile, binaryInterfaceVersion, binaryInterfaceVersionCompatibility
) where


import Haddock.Types
import Haddock.Utils hiding (out)

import Control.Monad
import Data.Array
import Data.IORef
import Data.List
import qualified Data.Map as Map
import Data.Map (Map)
import Data.Word

import BinIface (getSymtabName, getDictFastString)
import Binary
import FastMutInt
import FastString
import GHC hiding (NoLink)
import GhcMonad (withSession)
import HscTypes
import NameCache
import IfaceEnv
import Name
import UniqFM
import UniqSupply
import Unique


data InterfaceFile = InterfaceFile {
  ifLinkEnv         :: LinkEnv,
  ifInstalledIfaces :: [InstalledInterface]
}


ifModule :: InterfaceFile -> Module
ifModule if_ =
  case ifInstalledIfaces if_ of
    [] -> error "empty InterfaceFile"
    iface:_ -> instMod iface

ifUnitId :: InterfaceFile -> UnitId
ifUnitId if_ =
  case ifInstalledIfaces if_ of
    [] -> error "empty InterfaceFile"
    iface:_ -> moduleUnitId $ instMod iface


binaryInterfaceMagic :: Word32
binaryInterfaceMagic = 0xD0Cface


-- IMPORTANT: Since datatypes in the GHC API might change between major
-- versions, and because we store GHC datatypes in our interface files, we need
-- to make sure we version our interface files accordingly.
--
-- If you change the interface file format or adapt Haddock to work with a new
-- major version of GHC (so that the format changes indirectly) *you* need to
-- follow these steps:
--
-- (1) increase `binaryInterfaceVersion`
--
-- (2) set `binaryInterfaceVersionCompatibility` to [binaryInterfaceVersion]
--
binaryInterfaceVersion :: Word16
<<<<<<< HEAD
#if (__GLASGOW_HASKELL__ >= 803) && (__GLASGOW_HASKELL__ < 805)
binaryInterfaceVersion = 29
=======
#if (__GLASGOW_HASKELL__ >= 802) && (__GLASGOW_HASKELL__ < 804)
binaryInterfaceVersion = 31
>>>>>>> 39fbf022

binaryInterfaceVersionCompatibility :: [Word16]
binaryInterfaceVersionCompatibility = [binaryInterfaceVersion]
#else
#error Unsupported GHC version
#endif


initBinMemSize :: Int
initBinMemSize = 1024*1024


writeInterfaceFile :: FilePath -> InterfaceFile -> IO ()
writeInterfaceFile filename iface = do
  bh0 <- openBinMem initBinMemSize
  put_ bh0 binaryInterfaceMagic
  put_ bh0 binaryInterfaceVersion

  -- remember where the dictionary pointer will go
  dict_p_p <- tellBin bh0
  put_ bh0 dict_p_p

  -- remember where the symbol table pointer will go
  symtab_p_p <- tellBin bh0
  put_ bh0 symtab_p_p

  -- Make some intial state
  symtab_next <- newFastMutInt
  writeFastMutInt symtab_next 0
  symtab_map <- newIORef emptyUFM
  let bin_symtab = BinSymbolTable {
                      bin_symtab_next = symtab_next,
                      bin_symtab_map  = symtab_map }
  dict_next_ref <- newFastMutInt
  writeFastMutInt dict_next_ref 0
  dict_map_ref <- newIORef emptyUFM
  let bin_dict = BinDictionary {
                      bin_dict_next = dict_next_ref,
                      bin_dict_map  = dict_map_ref }

  -- put the main thing
  let bh = setUserData bh0 $ newWriteState (putName bin_symtab)
                                           (putName bin_symtab)
                                           (putFastString bin_dict)
  put_ bh iface

  -- write the symtab pointer at the front of the file
  symtab_p <- tellBin bh
  putAt bh symtab_p_p symtab_p
  seekBin bh symtab_p

  -- write the symbol table itself
  symtab_next' <- readFastMutInt symtab_next
  symtab_map'  <- readIORef symtab_map
  putSymbolTable bh symtab_next' symtab_map'

  -- write the dictionary pointer at the fornt of the file
  dict_p <- tellBin bh
  putAt bh dict_p_p dict_p
  seekBin bh dict_p

  -- write the dictionary itself
  dict_next <- readFastMutInt dict_next_ref
  dict_map  <- readIORef dict_map_ref
  putDictionary bh dict_next dict_map

  -- and send the result to the file
  writeBinMem bh filename
  return ()


type NameCacheAccessor m = (m NameCache, NameCache -> m ())


nameCacheFromGhc :: NameCacheAccessor Ghc
nameCacheFromGhc = ( read_from_session , write_to_session )
  where
    read_from_session = do
       ref <- withSession (return . hsc_NC)
       liftIO $ readIORef ref
    write_to_session nc' = do
       ref <- withSession (return . hsc_NC)
       liftIO $ writeIORef ref nc'


freshNameCache :: NameCacheAccessor IO
freshNameCache = ( create_fresh_nc , \_ -> return () )
  where
    create_fresh_nc = do
       u  <- mkSplitUniqSupply 'a' -- ??
       return (initNameCache u [])


-- | Read a Haddock (@.haddock@) interface file. Return either an
-- 'InterfaceFile' or an error message.
--
-- This function can be called in two ways.  Within a GHC session it will
-- update the use and update the session's name cache.  Outside a GHC session
-- a new empty name cache is used.  The function is therefore generic in the
-- monad being used.  The exact monad is whichever monad the first
-- argument, the getter and setter of the name cache, requires.
--
readInterfaceFile :: forall m.
                     MonadIO m
                  => NameCacheAccessor m
                  -> FilePath
                  -> m (Either String InterfaceFile)
readInterfaceFile (get_name_cache, set_name_cache) filename = do
  bh0 <- liftIO $ readBinMem filename

  magic   <- liftIO $ get bh0
  version <- liftIO $ get bh0

  case () of
    _ | magic /= binaryInterfaceMagic -> return . Left $
      "Magic number mismatch: couldn't load interface file: " ++ filename
      | version `notElem` binaryInterfaceVersionCompatibility -> return . Left $
      "Interface file is of wrong version: " ++ filename
      | otherwise -> with_name_cache $ \update_nc -> do

      dict  <- get_dictionary bh0

      -- read the symbol table so we are capable of reading the actual data
      bh1 <- do
          let bh1 = setUserData bh0 $ newReadState (error "getSymtabName")
                                                   (getDictFastString dict)
          symtab <- update_nc (get_symbol_table bh1)
          return $ setUserData bh1 $ newReadState (getSymtabName (NCU (\f -> update_nc (return . f))) dict symtab)
                                                  (getDictFastString dict)

      -- load the actual data
      iface <- liftIO $ get bh1
      return (Right iface)
 where
   with_name_cache :: forall a.
                      ((forall n b. MonadIO n
                                => (NameCache -> n (NameCache, b))
                                -> n b)
                       -> m a)
                   -> m a
   with_name_cache act = do
      nc_var <-  get_name_cache >>= (liftIO . newIORef)
      x <- act $ \f -> do
              nc <- liftIO $ readIORef nc_var
              (nc', x) <- f nc
              liftIO $ writeIORef nc_var nc'
              return x
      liftIO (readIORef nc_var) >>= set_name_cache
      return x

   get_dictionary bin_handle = liftIO $ do
      dict_p <- get bin_handle
      data_p <- tellBin bin_handle
      seekBin bin_handle dict_p
      dict <- getDictionary bin_handle
      seekBin bin_handle data_p
      return dict

   get_symbol_table bh1 theNC = liftIO $ do
      symtab_p <- get bh1
      data_p'  <- tellBin bh1
      seekBin bh1 symtab_p
      (nc', symtab) <- getSymbolTable bh1 theNC
      seekBin bh1 data_p'
      return (nc', symtab)


-------------------------------------------------------------------------------
-- * Symbol table
-------------------------------------------------------------------------------


putName :: BinSymbolTable -> BinHandle -> Name -> IO ()
putName BinSymbolTable{
            bin_symtab_map = symtab_map_ref,
            bin_symtab_next = symtab_next }    bh name
  = do
    symtab_map <- readIORef symtab_map_ref
    case lookupUFM symtab_map name of
      Just (off,_) -> put_ bh (fromIntegral off :: Word32)
      Nothing -> do
         off <- readFastMutInt symtab_next
         writeFastMutInt symtab_next (off+1)
         writeIORef symtab_map_ref
             $! addToUFM symtab_map name (off,name)
         put_ bh (fromIntegral off :: Word32)


data BinSymbolTable = BinSymbolTable {
        bin_symtab_next :: !FastMutInt, -- The next index to use
        bin_symtab_map  :: !(IORef (UniqFM (Int,Name)))
                                -- indexed by Name
  }


putFastString :: BinDictionary -> BinHandle -> FastString -> IO ()
putFastString BinDictionary { bin_dict_next = j_r,
                              bin_dict_map  = out_r}  bh f
  = do
    out <- readIORef out_r
    let unique = getUnique f
    case lookupUFM out unique of
        Just (j, _)  -> put_ bh (fromIntegral j :: Word32)
        Nothing -> do
           j <- readFastMutInt j_r
           put_ bh (fromIntegral j :: Word32)
           writeFastMutInt j_r (j + 1)
           writeIORef out_r $! addToUFM out unique (j, f)


data BinDictionary = BinDictionary {
        bin_dict_next :: !FastMutInt, -- The next index to use
        bin_dict_map  :: !(IORef (UniqFM (Int,FastString)))
                                -- indexed by FastString
  }


putSymbolTable :: BinHandle -> Int -> UniqFM (Int,Name) -> IO ()
putSymbolTable bh next_off symtab = do
  put_ bh next_off
  let names = elems (array (0,next_off-1) (eltsUFM symtab))
  mapM_ (\n -> serialiseName bh n symtab) names


getSymbolTable :: BinHandle -> NameCache -> IO (NameCache, Array Int Name)
getSymbolTable bh namecache = do
  sz <- get bh
  od_names <- replicateM sz (get bh)
  let arr = listArray (0,sz-1) names
      (namecache', names) = mapAccumR (fromOnDiskName arr) namecache od_names
  return (namecache', arr)


type OnDiskName = (UnitId, ModuleName, OccName)


fromOnDiskName
   :: Array Int Name
   -> NameCache
   -> OnDiskName
   -> (NameCache, Name)
fromOnDiskName _ nc (pid, mod_name, occ) =
  let
        modu  = mkModule pid mod_name
        cache = nsNames nc
  in
  case lookupOrigNameCache cache modu occ of
     Just name -> (nc, name)
     Nothing   ->
        let
                us        = nsUniqs nc
                u         = uniqFromSupply us
                name      = mkExternalName u modu occ noSrcSpan
                new_cache = extendNameCache cache modu occ name
        in
        case splitUniqSupply us of { (us',_) ->
        ( nc{ nsUniqs = us', nsNames = new_cache }, name )
        }


serialiseName :: BinHandle -> Name -> UniqFM (Int,Name) -> IO ()
serialiseName bh name _ = do
  let modu = nameModule name
  put_ bh (moduleUnitId modu, moduleName modu, nameOccName name)


-------------------------------------------------------------------------------
-- * GhcBinary instances
-------------------------------------------------------------------------------


instance (Ord k, Binary k, Binary v) => Binary (Map k v) where
  put_ bh m = put_ bh (Map.toList m)
  get bh = fmap (Map.fromList) (get bh)


instance Binary InterfaceFile where
  put_ bh (InterfaceFile env ifaces) = do
    put_ bh env
    put_ bh ifaces

  get bh = do
    env    <- get bh
    ifaces <- get bh
    return (InterfaceFile env ifaces)


instance Binary InstalledInterface where
  put_ bh (InstalledInterface modu is_sig info docMap argMap
<<<<<<< HEAD
           exps visExps opts subMap fixMap) = do
=======
           exps visExps opts subMap patSynMap fixMap) = do
>>>>>>> 39fbf022
    put_ bh modu
    put_ bh is_sig
    put_ bh info
    lazyPut bh (docMap, argMap)
    put_ bh exps
    put_ bh visExps
    put_ bh opts
    put_ bh subMap
    put_ bh patSynMap
    put_ bh fixMap

  get bh = do
    modu    <- get bh
    is_sig  <- get bh
    info    <- get bh
    ~(docMap, argMap) <- lazyGet bh
    exps    <- get bh
    visExps <- get bh
    opts    <- get bh
    subMap  <- get bh
    patSynMap <- get bh
    fixMap  <- get bh

    return (InstalledInterface modu is_sig info docMap argMap
<<<<<<< HEAD
            exps visExps opts subMap fixMap)
=======
            exps visExps opts subMap patSynMap fixMap)
>>>>>>> 39fbf022


instance Binary DocOption where
    put_ bh OptHide = do
            putByte bh 0
    put_ bh OptPrune = do
            putByte bh 1
    put_ bh OptIgnoreExports = do
            putByte bh 2
    put_ bh OptNotHome = do
            putByte bh 3
    put_ bh OptShowExtensions = do
            putByte bh 4
    get bh = do
            h <- getByte bh
            case h of
              0 -> do
                    return OptHide
              1 -> do
                    return OptPrune
              2 -> do
                    return OptIgnoreExports
              3 -> do
                    return OptNotHome
              4 -> do
                    return OptShowExtensions
              _ -> fail "invalid binary data found"


instance Binary Example where
    put_ bh (Example expression result) = do
        put_ bh expression
        put_ bh result
    get bh = do
        expression <- get bh
        result <- get bh
        return (Example expression result)

instance Binary Hyperlink where
    put_ bh (Hyperlink url label) = do
        put_ bh url
        put_ bh label
    get bh = do
        url <- get bh
        label <- get bh
        return (Hyperlink url label)

instance Binary Picture where
    put_ bh (Picture uri title) = do
        put_ bh uri
        put_ bh title
    get bh = do
        uri <- get bh
        title <- get bh
        return (Picture uri title)

instance Binary a => Binary (Header a) where
    put_ bh (Header l t) = do
        put_ bh l
        put_ bh t
    get bh = do
        l <- get bh
        t <- get bh
        return (Header l t)

instance Binary Meta where
  put_ bh Meta { _version = v } = put_ bh v
  get bh = (\v -> Meta { _version = v }) <$> get bh

instance (Binary mod, Binary id) => Binary (MetaDoc mod id) where
  put_ bh MetaDoc { _meta = m, _doc = d } = do
    put_ bh m
    put_ bh d
  get bh = do
    m <- get bh
    d <- get bh
    return $ MetaDoc { _meta = m, _doc = d }

instance (Binary mod, Binary id) => Binary (DocH mod id) where
    put_ bh DocEmpty = do
            putByte bh 0
    put_ bh (DocAppend aa ab) = do
            putByte bh 1
            put_ bh aa
            put_ bh ab
    put_ bh (DocString ac) = do
            putByte bh 2
            put_ bh ac
    put_ bh (DocParagraph ad) = do
            putByte bh 3
            put_ bh ad
    put_ bh (DocIdentifier ae) = do
            putByte bh 4
            put_ bh ae
    put_ bh (DocModule af) = do
            putByte bh 5
            put_ bh af
    put_ bh (DocEmphasis ag) = do
            putByte bh 6
            put_ bh ag
    put_ bh (DocMonospaced ah) = do
            putByte bh 7
            put_ bh ah
    put_ bh (DocUnorderedList ai) = do
            putByte bh 8
            put_ bh ai
    put_ bh (DocOrderedList aj) = do
            putByte bh 9
            put_ bh aj
    put_ bh (DocDefList ak) = do
            putByte bh 10
            put_ bh ak
    put_ bh (DocCodeBlock al) = do
            putByte bh 11
            put_ bh al
    put_ bh (DocHyperlink am) = do
            putByte bh 12
            put_ bh am
    put_ bh (DocPic x) = do
            putByte bh 13
            put_ bh x
    put_ bh (DocAName an) = do
            putByte bh 14
            put_ bh an
    put_ bh (DocExamples ao) = do
            putByte bh 15
            put_ bh ao
    put_ bh (DocIdentifierUnchecked x) = do
            putByte bh 16
            put_ bh x
    put_ bh (DocWarning ag) = do
            putByte bh 17
            put_ bh ag
    put_ bh (DocProperty x) = do
            putByte bh 18
            put_ bh x
    put_ bh (DocBold x) = do
            putByte bh 19
            put_ bh x
    put_ bh (DocHeader aa) = do
            putByte bh 20
            put_ bh aa
    put_ bh (DocMathInline x) = do
            putByte bh 21
            put_ bh x
    put_ bh (DocMathDisplay x) = do
            putByte bh 22
            put_ bh x

    get bh = do
            h <- getByte bh
            case h of
              0 -> do
                    return DocEmpty
              1 -> do
                    aa <- get bh
                    ab <- get bh
                    return (DocAppend aa ab)
              2 -> do
                    ac <- get bh
                    return (DocString ac)
              3 -> do
                    ad <- get bh
                    return (DocParagraph ad)
              4 -> do
                    ae <- get bh
                    return (DocIdentifier ae)
              5 -> do
                    af <- get bh
                    return (DocModule af)
              6 -> do
                    ag <- get bh
                    return (DocEmphasis ag)
              7 -> do
                    ah <- get bh
                    return (DocMonospaced ah)
              8 -> do
                    ai <- get bh
                    return (DocUnorderedList ai)
              9 -> do
                    aj <- get bh
                    return (DocOrderedList aj)
              10 -> do
                    ak <- get bh
                    return (DocDefList ak)
              11 -> do
                    al <- get bh
                    return (DocCodeBlock al)
              12 -> do
                    am <- get bh
                    return (DocHyperlink am)
              13 -> do
                    x <- get bh
                    return (DocPic x)
              14 -> do
                    an <- get bh
                    return (DocAName an)
              15 -> do
                    ao <- get bh
                    return (DocExamples ao)
              16 -> do
                    x <- get bh
                    return (DocIdentifierUnchecked x)
              17 -> do
                    ag <- get bh
                    return (DocWarning ag)
              18 -> do
                    x <- get bh
                    return (DocProperty x)
              19 -> do
                    x <- get bh
                    return (DocBold x)
              20 -> do
                    aa <- get bh
                    return (DocHeader aa)
              21 -> do
                    x <- get bh
                    return (DocMathInline x)
              22 -> do
                    x <- get bh
                    return (DocMathDisplay x)
              _ -> error "invalid binary data found in the interface file"


instance Binary name => Binary (HaddockModInfo name) where
  put_ bh hmi = do
    put_ bh (hmi_description hmi)
    put_ bh (hmi_copyright   hmi)
    put_ bh (hmi_license     hmi)
    put_ bh (hmi_maintainer  hmi)
    put_ bh (hmi_stability   hmi)
    put_ bh (hmi_portability hmi)
    put_ bh (hmi_safety      hmi)
    put_ bh (fromEnum <$> hmi_language hmi)
    put_ bh (map fromEnum $ hmi_extensions hmi)

  get bh = do
    descr <- get bh
    copyr <- get bh
    licen <- get bh
    maint <- get bh
    stabi <- get bh
    porta <- get bh
    safet <- get bh
    langu <- fmap toEnum <$> get bh
    exten <- map toEnum <$> get bh
    return (HaddockModInfo descr copyr licen maint stabi porta safet langu exten)

instance Binary DocName where
  put_ bh (Documented name modu) = do
    putByte bh 0
    put_ bh name
    put_ bh modu
  put_ bh (Undocumented name) = do
    putByte bh 1
    put_ bh name

  get bh = do
    h <- getByte bh
    case h of
      0 -> do
        name <- get bh
        modu <- get bh
        return (Documented name modu)
      1 -> do
        name <- get bh
        return (Undocumented name)
      _ -> error "get DocName: Bad h"<|MERGE_RESOLUTION|>--- conflicted
+++ resolved
@@ -82,13 +82,8 @@
 -- (2) set `binaryInterfaceVersionCompatibility` to [binaryInterfaceVersion]
 --
 binaryInterfaceVersion :: Word16
-<<<<<<< HEAD
 #if (__GLASGOW_HASKELL__ >= 803) && (__GLASGOW_HASKELL__ < 805)
-binaryInterfaceVersion = 29
-=======
-#if (__GLASGOW_HASKELL__ >= 802) && (__GLASGOW_HASKELL__ < 804)
-binaryInterfaceVersion = 31
->>>>>>> 39fbf022
+binaryInterfaceVersion = 32
 
 binaryInterfaceVersionCompatibility :: [Word16]
 binaryInterfaceVersionCompatibility = [binaryInterfaceVersion]
@@ -378,11 +373,7 @@
 
 instance Binary InstalledInterface where
   put_ bh (InstalledInterface modu is_sig info docMap argMap
-<<<<<<< HEAD
-           exps visExps opts subMap fixMap) = do
-=======
            exps visExps opts subMap patSynMap fixMap) = do
->>>>>>> 39fbf022
     put_ bh modu
     put_ bh is_sig
     put_ bh info
@@ -407,11 +398,7 @@
     fixMap  <- get bh
 
     return (InstalledInterface modu is_sig info docMap argMap
-<<<<<<< HEAD
-            exps visExps opts subMap fixMap)
-=======
             exps visExps opts subMap patSynMap fixMap)
->>>>>>> 39fbf022
 
 
 instance Binary DocOption where
