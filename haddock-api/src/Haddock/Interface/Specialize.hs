--- conflicted
+++ resolved
@@ -28,33 +28,18 @@
 import qualified Data.Set as Set
 
 -- | Instantiate all occurrences of given names with corresponding types.
-<<<<<<< HEAD
-specialize :: forall name a. (Ord (IdP name), DataId name, NamedThing (IdP name))
-            => Data a
-            => [(IdP name, HsType name)] -> a -> a
+specialize :: Data a => [(Name, HsType GhcRn)] -> a -> a
 specialize specs = go spec_map0
   where
-    go :: forall x. Data x => Map (IdP name) (HsType name) -> x -> x
-    go spec_map = everywhereButType @name $ mkT $ sugar . strip_kind_sig . specialize_ty_var spec_map
-=======
-specialize :: Data a => [(Name, HsType GhcRn)] -> a -> a
-specialize specs = go
-  where
-    go :: forall x. Data x => x -> x
-    go = everywhereButType @Name $ mkT $ sugar . strip_kind_sig . specialize_ty_var
->>>>>>> fc25e2fe
+    go :: forall x. Data x => Map Name (HsType GhcRn) -> x -> x
+    go spec_map = everywhereButType @Name $ mkT $ sugar . strip_kind_sig . specialize_ty_var spec_map
 
     strip_kind_sig :: HsType name -> HsType name
     strip_kind_sig (HsKindSig _ (L _ t) _) = t
     strip_kind_sig typ = typ
 
-<<<<<<< HEAD
-    specialize_ty_var :: Map (IdP name) (HsType name) -> HsType name -> HsType name
-    specialize_ty_var spec_map (HsTyVar _ (L _ name'))
-=======
-    specialize_ty_var :: HsType GhcRn -> HsType GhcRn
-    specialize_ty_var (HsTyVar _ _ (L _ name'))
->>>>>>> fc25e2fe
+    specialize_ty_var :: Map Name (HsType GhcRn) -> HsType GhcRn -> HsType GhcRn
+    specialize_ty_var spec_map (HsTyVar _ _ (L _ name'))
       | Just t <- Map.lookup name' spec_map = t
     specialize_ty_var _ typ = typ
 
