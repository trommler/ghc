{-# LANGUAGE FlexibleContexts #-}
{-# LANGUAGE Rank2Types #-}
{-# LANGUAGE ScopedTypeVariables #-}
{-# LANGUAGE TypeApplications #-}
{-# LANGUAGE RecordWildCards #-}

module Haddock.Interface.Specialize
    ( specializeInstHead
    ) where


import Haddock.Syb
import Haddock.Types

import GHC
import Name
import FastString

import Control.Monad
import Control.Monad.Trans.State

import Data.Data
import qualified Data.List as List
import Data.Maybe
import Data.Map (Map)
import qualified Data.Map as Map
import Data.Set (Set)
import qualified Data.Set as Set

<<<<<<< HEAD

-- | Instantiate all occurrences of given name with particular type.
specialize :: (Eq (IdP name), Typeable name)
           => Data a
           => IdP name -> HsType name -> a -> a
specialize name details =
    everywhere $ mkT step
  where
    step (HsTyVar _ (L _ name')) | name == name' = details
    step typ = typ


-- | Instantiate all occurrences of given names with corresponding types.
--
-- It is just a convenience function wrapping 'specialize' that supports more
-- that one specialization.
specialize' :: (Eq (IdP name), Typeable name)
            => Data a
            => [(IdP name, HsType name)] -> a -> a
specialize' = flip $ foldr (uncurry specialize)
=======
-- | Instantiate all occurrences of given names with corresponding types.
specialize :: forall name a. (Ord name, DataId name, NamedThing name)
            => Data a
            => [(name, HsType name)] -> a -> a
specialize specs = go
  where
    go :: forall x. Data x => x -> x
    go = everywhereButType @name $ mkT $ sugar . specialize_ty_var
    specialize_ty_var (HsTyVar _ (L _ name'))
      | Just t <- Map.lookup name' spec_map = t
    specialize_ty_var typ = typ
    -- This is a tricky recursive definition that is guaranteed to terminate
    -- because a type binder cannot be instantiated with a type that depends
    -- on that binder. i.e. @a -> Maybe a@ is invalid
    spec_map = Map.fromList [ (n, go t) | (n, t) <- specs]
>>>>>>> 39fbf022


-- | Instantiate given binders with corresponding types.
--
-- Again, it is just a convenience function around 'specialize'. Note that
-- length of type list should be the same as the number of binders.
<<<<<<< HEAD
specializeTyVarBndrs :: (Eq (IdP name), DataId name)
=======
specializeTyVarBndrs :: (Ord name, DataId name, NamedThing name)
>>>>>>> 39fbf022
                     => Data a
                     => LHsQTyVars name -> [HsType name]
                     -> a -> a
specializeTyVarBndrs bndrs typs =
    specialize $ zip bndrs' typs
  where
    bndrs' = map (bname . unLoc) . hsq_explicit $ bndrs
    bname (UserTyVar (L _ name)) = name
    bname (KindedTyVar (L _ name) _) = name


<<<<<<< HEAD
specializePseudoFamilyDecl :: (Eq (IdP name), DataId name)
=======
specializePseudoFamilyDecl :: (Ord name, DataId name, NamedThing name)
>>>>>>> 39fbf022
                           => LHsQTyVars name -> [HsType name]
                           -> PseudoFamilyDecl name
                           -> PseudoFamilyDecl name
specializePseudoFamilyDecl bndrs typs decl =
  decl {pfdTyVars = map (specializeTyVarBndrs bndrs typs) (pfdTyVars decl)}

<<<<<<< HEAD

specializeSig :: forall name . (Eq (IdP name), DataId name, SetName (IdP name))
=======
specializeSig :: forall name . (Ord name, DataId name, SetName name, NamedThing name)
>>>>>>> 39fbf022
              => LHsQTyVars name -> [HsType name]
              -> Sig name
              -> Sig name
specializeSig bndrs typs (TypeSig lnames typ) =
  TypeSig lnames (typ {hswc_body = (hswc_body typ) {hsib_body = noLoc typ'}})
  where
    true_type :: HsType name
    true_type = unLoc (hsSigWcType typ)
    typ' :: HsType name
    typ' = rename fv $ specializeTyVarBndrs bndrs typs true_type
    fv = foldr Set.union Set.empty . map freeVariables $ typs
specializeSig _ _ sig = sig


-- | Make all details of instance head (signatures, associated types)
-- specialized to that particular instance type.
<<<<<<< HEAD
specializeInstHead :: (Eq (IdP name), DataId name, SetName (IdP name))
=======
specializeInstHead :: (Ord name, DataId name, SetName name, NamedThing name)
>>>>>>> 39fbf022
                   => InstHead name -> InstHead name
specializeInstHead ihd@InstHead { ihdInstType = clsi@ClassInst { .. }, .. } =
    ihd { ihdInstType = instType' }
  where
    instType' = clsi
        { clsiSigs = map specializeSig' clsiSigs
        , clsiAssocTys = map specializeFamilyDecl' clsiAssocTys
        }
    specializeSig' = specializeSig clsiTyVars ihdTypes
    specializeFamilyDecl' = specializePseudoFamilyDecl clsiTyVars ihdTypes
specializeInstHead ihd = ihd


-- | Make given type use tuple and list literals where appropriate.
--
-- After applying 'specialize' function some terms may not use idiomatic list
-- and tuple literals resulting in types like @[] a@ or @(,,) a b c@. This
-- can be fixed using 'sugar' function, that will turn such types into @[a]@
-- and @(a, b, c)@.
sugar :: forall name. (NamedThing (IdP name), DataId name)
      => HsType name -> HsType name
sugar = sugarOperators . sugarTuples . sugarLists

sugarLists :: NamedThing (IdP name) => HsType name -> HsType name
sugarLists (HsAppTy (L _ (HsTyVar _ (L _ name))) ltyp)
    | isBuiltInSyntax name' && strName == "[]" = HsListTy ltyp
  where
    name' = getName name
    strName = occNameString . nameOccName $ name'
sugarLists typ = typ


sugarTuples :: NamedThing (IdP name) => HsType name -> HsType name
sugarTuples typ =
    aux [] typ
  where
    aux apps (HsAppTy (L _ ftyp) atyp) = aux (atyp:apps) ftyp
    aux apps (HsParTy (L _ typ')) = aux apps typ'
    aux apps (HsTyVar _ (L _ name))
        | isBuiltInSyntax name' && suitable = HsTupleTy HsBoxedTuple apps
      where
        name' = getName name
        strName = occNameString . nameOccName $ name'
        suitable = case parseTupleArity strName of
            Just arity -> arity == length apps
            Nothing -> False
    aux _ _ = typ


sugarOperators :: NamedThing (IdP name) => HsType name -> HsType name
sugarOperators (HsAppTy (L _ (HsAppTy (L _ (HsTyVar _ (L l name))) la)) lb)
    | isSymOcc $ getOccName name' = mkHsOpTy la (L l name) lb
    | isBuiltInSyntax name' && getOccString name == "(->)" = HsFunTy la lb
  where
    name' = getName name
sugarOperators typ = typ


-- | Compute arity of given tuple operator.
--
-- >>> parseTupleArity "(,,)"
-- Just 3
--
-- >>> parseTupleArity "(,,,,)"
-- Just 5
--
-- >>> parseTupleArity "abc"
-- Nothing
--
-- >>> parseTupleArity "()"
-- Nothing
parseTupleArity :: String -> Maybe Int
parseTupleArity ('(':commas) = do
    n <- parseCommas commas
    guard $ n /= 0
    return $ n + 1
  where
    parseCommas (',':rest) = (+ 1) <$> parseCommas rest
    parseCommas ")" = Just 0
    parseCommas _ = Nothing
parseTupleArity _ = Nothing


-- | Haskell AST type representation.
--
-- This type is used for renaming (more below), essentially the ambiguous (!)
-- version of 'Name'. So, why is this 'FastString' instead of 'OccName'? Well,
-- it was 'OccName' before, but turned out that 'OccName' sometimes also
-- contains namespace information, differentiating visually same types.
--
-- And 'FastString' is used because it is /visual/ part of 'OccName' - it is
-- not converted to 'String' or alike to avoid new allocations. Additionally,
-- since it is stored mostly in 'Set', fast comparison of 'FastString' is also
-- quite nice.
type NameRep = FastString

getNameRep :: NamedThing name => name -> NameRep
getNameRep = occNameFS . getOccName

nameRepString :: NameRep -> String
nameRepString = unpackFS

stringNameRep :: String -> NameRep
stringNameRep = mkFastString

setInternalNameRep :: SetName name => NameRep -> name -> name
setInternalNameRep = setInternalOccName . mkVarOccFS

setInternalOccName :: SetName name => OccName -> name -> name
setInternalOccName occ name =
    setName nname' name
  where
    nname = getName name
    nname' = mkInternalName (nameUnique nname) occ (nameSrcSpan nname)


-- | Compute set of free variables of given type.
<<<<<<< HEAD
freeVariables :: forall name. (NamedThing (IdP name), DataId name)
              => HsType name -> Set NameRep
=======
freeVariables :: forall name. (NamedThing name, DataId name)
              => HsType name -> Set Name
>>>>>>> 39fbf022
freeVariables =
    everythingWithState Set.empty Set.union query
  where
    query term ctx = case cast term :: Maybe (HsType name) of
        Just (HsForAllTy bndrs _) ->
            (Set.empty, Set.union ctx (bndrsNames bndrs))
        Just (HsTyVar _ (L _ name))
            | getName name `Set.member` ctx -> (Set.empty, ctx)
            | otherwise -> (Set.singleton $ getName name, ctx)
        _ -> (Set.empty, ctx)
    bndrsNames = Set.fromList . map (getName . tyVarName . unLoc)


-- | Make given type visually unambiguous.
--
-- After applying 'specialize' method, some free type variables may become
-- visually ambiguous - for example, having @a -> b@ and specializing @a@ to
-- @(a -> b)@ we get @(a -> b) -> b@ where first occurrence of @b@ refers to
-- different type variable than latter one. Applying 'rename' function
-- will fix that type to be visually unambiguous again (making it something
<<<<<<< HEAD
-- like @(a -> c) -> b@).
rename :: SetName (IdP name) => Set NameRep -> HsType name -> HsType name
rename fv typ = runReader (renameType typ) $ RenameEnv
    { rneFV = fv
    , rneCtx = Map.empty
    }

=======
-- like @(a -> b0) -> b@).
rename :: (Eq name, DataId name, SetName name)
       => Set Name -> HsType name -> HsType name
rename fv typ = evalState (renameType typ) env
  where
    env = RenameEnv
      { rneHeadFVs = Map.fromList . map mkPair . Set.toList $ fv
      , rneSigFVs = Set.map getNameRep $ freeVariables typ
      , rneCtx = Map.empty
      }
    mkPair name = (getNameRep name, name)
>>>>>>> 39fbf022

-- | Renaming monad.
type Rename name = State (RenameEnv name)

data RenameEnv name = RenameEnv
  { rneHeadFVs :: Map NameRep Name
  , rneSigFVs :: Set NameRep
  , rneCtx :: Map Name name
  }


<<<<<<< HEAD
renameType :: SetName (IdP name) => HsType name -> Rename (IdP name) (HsType name)
renameType (HsForAllTy bndrs lt) = rebind bndrs $ \bndrs' ->
=======
renameType :: (Eq name, SetName name)
           => HsType name -> Rename name (HsType name)
renameType (HsForAllTy bndrs lt) =
>>>>>>> 39fbf022
    HsForAllTy
        <$> mapM (located renameBinder) bndrs
        <*> renameLType lt
renameType (HsQualTy lctxt lt) =
    HsQualTy
        <$> located renameContext lctxt
        <*> renameLType lt
renameType (HsTyVar ip name) = HsTyVar ip <$> located renameName name
renameType (HsAppTy lf la) = HsAppTy <$> renameLType lf <*> renameLType la
renameType (HsFunTy la lr) = HsFunTy <$> renameLType la <*> renameLType lr
renameType (HsListTy lt) = HsListTy <$> renameLType lt
renameType (HsPArrTy lt) = HsPArrTy <$> renameLType lt
renameType (HsTupleTy srt lt) = HsTupleTy srt <$> mapM renameLType lt
renameType (HsSumTy lt) = HsSumTy <$> mapM renameLType lt
renameType (HsOpTy la lop lb) =
    HsOpTy <$> renameLType la <*> located renameName lop <*> renameLType lb
renameType (HsParTy lt) = HsParTy <$> renameLType lt
renameType (HsIParamTy ip lt) = HsIParamTy ip <$> renameLType lt
renameType (HsEqTy la lb) = HsEqTy <$> renameLType la <*> renameLType lb
renameType (HsKindSig lt lk) = HsKindSig <$> renameLType lt <*> pure lk
renameType t@(HsSpliceTy _ _) = pure t
renameType (HsDocTy lt doc) = HsDocTy <$> renameLType lt <*> pure doc
renameType (HsBangTy bang lt) = HsBangTy bang <$> renameLType lt
renameType t@(HsRecTy _) = pure t
renameType t@(HsCoreTy _) = pure t
renameType (HsExplicitListTy ip ph ltys) =
    HsExplicitListTy ip ph <$> renameLTypes ltys
renameType (HsExplicitTupleTy phs ltys) =
    HsExplicitTupleTy phs <$> renameLTypes ltys
renameType t@(HsTyLit _) = pure t
renameType (HsWildCardTy wc) = pure (HsWildCardTy wc)
renameType (HsAppsTy _) = error "HsAppsTy: Only used before renaming"


<<<<<<< HEAD
renameLType :: SetName (IdP name) => LHsType name -> Rename (IdP name) (LHsType name)
renameLType = located renameType


renameLTypes :: SetName (IdP name) => [LHsType name] -> Rename (IdP name) [LHsType name]
renameLTypes = mapM renameLType


renameContext :: SetName (IdP name) => HsContext name -> Rename (IdP name) (HsContext name)
renameContext = renameLTypes

{-
renameLTyOp :: SetName (IdP name) => LHsTyOp name -> Rename name (LHsTyOp name)
renameLTyOp (wrap, lname) = (,) wrap <$> located renameName lname
-}
=======
renameLType :: (Eq name, SetName name)
            => LHsType name -> Rename name (LHsType name)
renameLType = located renameType


renameLTypes :: (Eq name, SetName name)
             => [LHsType name] -> Rename name [LHsType name]
renameLTypes = mapM renameLType


renameContext :: (Eq name, SetName name)
              => HsContext name -> Rename name (HsContext name)
renameContext = renameLTypes

>>>>>>> 39fbf022

renameBinder :: (Eq name, SetName name)
             => HsTyVarBndr name -> Rename name (HsTyVarBndr name)
renameBinder (UserTyVar lname) = UserTyVar <$> located renameName lname
renameBinder (KindedTyVar lname lkind) =
  KindedTyVar <$> located renameName lname <*> located renameType lkind


<<<<<<< HEAD

rebind :: SetName (IdP name)
       => [LHsTyVarBndr name] -> ([LHsTyVarBndr name] -> Rename (IdP name) a)
       -> Rename (IdP name) a
rebind lbndrs action = do
    (lbndrs', env') <- runState (rebindLTyVarBndrs lbndrs) <$> ask
    local (const env') (action lbndrs')


rebindLTyVarBndrs :: SetName (IdP name)
                  => [LHsTyVarBndr name] -> Rebind (IdP name) [LHsTyVarBndr name]
rebindLTyVarBndrs lbndrs = mapM (located rebindTyVarBndr) lbndrs


rebindTyVarBndr :: SetName (IdP name)
                => HsTyVarBndr name -> Rebind (IdP name) (HsTyVarBndr name)
rebindTyVarBndr (UserTyVar (L l name)) =
    UserTyVar . L l <$> rebindName name
rebindTyVarBndr (KindedTyVar name kinds) =
    KindedTyVar <$> located rebindName name <*> pure kinds


rebindName :: SetName name => name -> Rebind name name
rebindName name = do
=======
-- | Core renaming logic.
renameName :: (Eq name, SetName name) => name -> Rename name name
renameName name = do
>>>>>>> 39fbf022
    RenameEnv { .. } <- get
    case Map.lookup (getName name) rneCtx of
      Nothing
        | Just headTv <- Map.lookup (getNameRep name) rneHeadFVs
        , headTv /= getName name -> freshName name
      Just name' -> return name'
      _ -> return name


-- | Generate fresh occurrence name, put it into context and return.
freshName :: SetName name => name -> Rename name name
freshName name = do
    taken <- takenNames
    let name' = setInternalNameRep (findFreshName taken rep) name
    modify $ \rne -> rne
      { rneCtx = Map.insert (getName name) name' (rneCtx rne) }
    return name'
  where
    nname = getName name
    rep = getNameRep nname


takenNames :: NamedThing name => Rename name (Set NameRep)
takenNames = do
    RenameEnv { .. } <- get
    return $ headReps rneHeadFVs `Set.union`
             rneSigFVs `Set.union`
             ctxElems rneCtx
  where
    headReps = Set.fromList . Map.keys
    ctxElems = Set.fromList . map getNameRep . Map.elems


findFreshName :: Set NameRep -> NameRep -> NameRep
findFreshName taken =
    fromJust . List.find isFresh . alternativeNames
  where
    isFresh = not . flip Set.member taken


alternativeNames :: NameRep -> [NameRep]
alternativeNames name =
    [ stringNameRep $ str ++ show i | i :: Int <- [0..] ]
  where
    str = nameRepString name


located :: Functor f => (a -> f b) -> Located a -> f (Located b)
located f (L loc e) = L loc <$> f e


tyVarName :: HsTyVarBndr name -> IdP name
tyVarName (UserTyVar name) = unLoc name
tyVarName (KindedTyVar (L _ name) _) = name<|MERGE_RESOLUTION|>--- conflicted
+++ resolved
@@ -27,32 +27,10 @@
 import Data.Set (Set)
 import qualified Data.Set as Set
 
-<<<<<<< HEAD
-
--- | Instantiate all occurrences of given name with particular type.
-specialize :: (Eq (IdP name), Typeable name)
-           => Data a
-           => IdP name -> HsType name -> a -> a
-specialize name details =
-    everywhere $ mkT step
-  where
-    step (HsTyVar _ (L _ name')) | name == name' = details
-    step typ = typ
-
-
 -- | Instantiate all occurrences of given names with corresponding types.
---
--- It is just a convenience function wrapping 'specialize' that supports more
--- that one specialization.
-specialize' :: (Eq (IdP name), Typeable name)
+specialize :: forall name a. (Ord (IdP name), DataId name, NamedThing (IdP name))
             => Data a
             => [(IdP name, HsType name)] -> a -> a
-specialize' = flip $ foldr (uncurry specialize)
-=======
--- | Instantiate all occurrences of given names with corresponding types.
-specialize :: forall name a. (Ord name, DataId name, NamedThing name)
-            => Data a
-            => [(name, HsType name)] -> a -> a
 specialize specs = go
   where
     go :: forall x. Data x => x -> x
@@ -64,18 +42,13 @@
     -- because a type binder cannot be instantiated with a type that depends
     -- on that binder. i.e. @a -> Maybe a@ is invalid
     spec_map = Map.fromList [ (n, go t) | (n, t) <- specs]
->>>>>>> 39fbf022
 
 
 -- | Instantiate given binders with corresponding types.
 --
 -- Again, it is just a convenience function around 'specialize'. Note that
 -- length of type list should be the same as the number of binders.
-<<<<<<< HEAD
-specializeTyVarBndrs :: (Eq (IdP name), DataId name)
-=======
-specializeTyVarBndrs :: (Ord name, DataId name, NamedThing name)
->>>>>>> 39fbf022
+specializeTyVarBndrs :: (Ord (IdP name), DataId name, NamedThing (IdP name))
                      => Data a
                      => LHsQTyVars name -> [HsType name]
                      -> a -> a
@@ -87,23 +60,14 @@
     bname (KindedTyVar (L _ name) _) = name
 
 
-<<<<<<< HEAD
-specializePseudoFamilyDecl :: (Eq (IdP name), DataId name)
-=======
-specializePseudoFamilyDecl :: (Ord name, DataId name, NamedThing name)
->>>>>>> 39fbf022
+specializePseudoFamilyDecl :: (Ord (IdP name), DataId name, NamedThing (IdP name))
                            => LHsQTyVars name -> [HsType name]
                            -> PseudoFamilyDecl name
                            -> PseudoFamilyDecl name
 specializePseudoFamilyDecl bndrs typs decl =
   decl {pfdTyVars = map (specializeTyVarBndrs bndrs typs) (pfdTyVars decl)}
 
-<<<<<<< HEAD
-
-specializeSig :: forall name . (Eq (IdP name), DataId name, SetName (IdP name))
-=======
-specializeSig :: forall name . (Ord name, DataId name, SetName name, NamedThing name)
->>>>>>> 39fbf022
+specializeSig :: forall name . (Ord (IdP name), DataId name, SetName (IdP name), NamedThing (IdP name))
               => LHsQTyVars name -> [HsType name]
               -> Sig name
               -> Sig name
@@ -120,11 +84,7 @@
 
 -- | Make all details of instance head (signatures, associated types)
 -- specialized to that particular instance type.
-<<<<<<< HEAD
-specializeInstHead :: (Eq (IdP name), DataId name, SetName (IdP name))
-=======
-specializeInstHead :: (Ord name, DataId name, SetName name, NamedThing name)
->>>>>>> 39fbf022
+specializeInstHead :: (Ord (IdP name), DataId name, SetName (IdP name), NamedThing (IdP name))
                    => InstHead name -> InstHead name
 specializeInstHead ihd@InstHead { ihdInstType = clsi@ClassInst { .. }, .. } =
     ihd { ihdInstType = instType' }
@@ -242,13 +202,8 @@
 
 
 -- | Compute set of free variables of given type.
-<<<<<<< HEAD
 freeVariables :: forall name. (NamedThing (IdP name), DataId name)
-              => HsType name -> Set NameRep
-=======
-freeVariables :: forall name. (NamedThing name, DataId name)
               => HsType name -> Set Name
->>>>>>> 39fbf022
 freeVariables =
     everythingWithState Set.empty Set.union query
   where
@@ -269,18 +224,9 @@
 -- @(a -> b)@ we get @(a -> b) -> b@ where first occurrence of @b@ refers to
 -- different type variable than latter one. Applying 'rename' function
 -- will fix that type to be visually unambiguous again (making it something
-<<<<<<< HEAD
--- like @(a -> c) -> b@).
-rename :: SetName (IdP name) => Set NameRep -> HsType name -> HsType name
-rename fv typ = runReader (renameType typ) $ RenameEnv
-    { rneFV = fv
-    , rneCtx = Map.empty
-    }
-
-=======
 -- like @(a -> b0) -> b@).
-rename :: (Eq name, DataId name, SetName name)
-       => Set Name -> HsType name -> HsType name
+rename :: (Eq (IdP name), DataId name, SetName (IdP name))
+       => Set Name-> HsType name -> HsType name
 rename fv typ = evalState (renameType typ) env
   where
     env = RenameEnv
@@ -289,7 +235,6 @@
       , rneCtx = Map.empty
       }
     mkPair name = (getNameRep name, name)
->>>>>>> 39fbf022
 
 -- | Renaming monad.
 type Rename name = State (RenameEnv name)
@@ -301,14 +246,9 @@
   }
 
 
-<<<<<<< HEAD
-renameType :: SetName (IdP name) => HsType name -> Rename (IdP name) (HsType name)
-renameType (HsForAllTy bndrs lt) = rebind bndrs $ \bndrs' ->
-=======
-renameType :: (Eq name, SetName name)
-           => HsType name -> Rename name (HsType name)
+renameType :: (Eq (IdP name), SetName (IdP name))
+           => HsType name -> Rename (IdP name) (HsType name)
 renameType (HsForAllTy bndrs lt) =
->>>>>>> 39fbf022
     HsForAllTy
         <$> mapM (located renameBinder) bndrs
         <*> renameLType lt
@@ -343,76 +283,30 @@
 renameType (HsAppsTy _) = error "HsAppsTy: Only used before renaming"
 
 
-<<<<<<< HEAD
-renameLType :: SetName (IdP name) => LHsType name -> Rename (IdP name) (LHsType name)
+renameLType :: (Eq (IdP name), SetName (IdP name))
+            => LHsType name -> Rename (IdP name) (LHsType name)
 renameLType = located renameType
 
 
-renameLTypes :: SetName (IdP name) => [LHsType name] -> Rename (IdP name) [LHsType name]
+renameLTypes :: (Eq (IdP name), SetName (IdP name))
+             => [LHsType name] -> Rename (IdP name) [LHsType name]
 renameLTypes = mapM renameLType
 
 
-renameContext :: SetName (IdP name) => HsContext name -> Rename (IdP name) (HsContext name)
+renameContext :: (Eq (IdP name), SetName (IdP name))
+              => HsContext name -> Rename (IdP name) (HsContext name)
 renameContext = renameLTypes
 
-{-
-renameLTyOp :: SetName (IdP name) => LHsTyOp name -> Rename name (LHsTyOp name)
-renameLTyOp (wrap, lname) = (,) wrap <$> located renameName lname
--}
-=======
-renameLType :: (Eq name, SetName name)
-            => LHsType name -> Rename name (LHsType name)
-renameLType = located renameType
-
-
-renameLTypes :: (Eq name, SetName name)
-             => [LHsType name] -> Rename name [LHsType name]
-renameLTypes = mapM renameLType
-
-
-renameContext :: (Eq name, SetName name)
-              => HsContext name -> Rename name (HsContext name)
-renameContext = renameLTypes
-
->>>>>>> 39fbf022
-
-renameBinder :: (Eq name, SetName name)
-             => HsTyVarBndr name -> Rename name (HsTyVarBndr name)
+renameBinder :: (Eq (IdP name), SetName (IdP name))
+             => HsTyVarBndr name -> Rename (IdP name) (HsTyVarBndr name)
 renameBinder (UserTyVar lname) = UserTyVar <$> located renameName lname
 renameBinder (KindedTyVar lname lkind) =
   KindedTyVar <$> located renameName lname <*> located renameType lkind
 
 
-<<<<<<< HEAD
-
-rebind :: SetName (IdP name)
-       => [LHsTyVarBndr name] -> ([LHsTyVarBndr name] -> Rename (IdP name) a)
-       -> Rename (IdP name) a
-rebind lbndrs action = do
-    (lbndrs', env') <- runState (rebindLTyVarBndrs lbndrs) <$> ask
-    local (const env') (action lbndrs')
-
-
-rebindLTyVarBndrs :: SetName (IdP name)
-                  => [LHsTyVarBndr name] -> Rebind (IdP name) [LHsTyVarBndr name]
-rebindLTyVarBndrs lbndrs = mapM (located rebindTyVarBndr) lbndrs
-
-
-rebindTyVarBndr :: SetName (IdP name)
-                => HsTyVarBndr name -> Rebind (IdP name) (HsTyVarBndr name)
-rebindTyVarBndr (UserTyVar (L l name)) =
-    UserTyVar . L l <$> rebindName name
-rebindTyVarBndr (KindedTyVar name kinds) =
-    KindedTyVar <$> located rebindName name <*> pure kinds
-
-
-rebindName :: SetName name => name -> Rebind name name
-rebindName name = do
-=======
 -- | Core renaming logic.
 renameName :: (Eq name, SetName name) => name -> Rename name name
 renameName name = do
->>>>>>> 39fbf022
     RenameEnv { .. } <- get
     case Map.lookup (getName name) rneCtx of
       Nothing
@@ -438,9 +332,7 @@
 takenNames :: NamedThing name => Rename name (Set NameRep)
 takenNames = do
     RenameEnv { .. } <- get
-    return $ headReps rneHeadFVs `Set.union`
-             rneSigFVs `Set.union`
-             ctxElems rneCtx
+    return $ Set.unions [headReps rneHeadFVs, rneSigFVs, ctxElems rneCtx]
   where
     headReps = Set.fromList . Map.keys
     ctxElems = Set.fromList . map getNameRep . Map.elems
