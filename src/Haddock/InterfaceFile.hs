{-# LANGUAGE CPP, RankNTypes, ScopedTypeVariables #-}
{-# OPTIONS_GHC -fno-warn-orphans #-}
-----------------------------------------------------------------------------
-- |
-- Module      :  Haddock.InterfaceFile
-- Copyright   :  (c) David Waern 2006-2009
-- License     :  BSD-like
--
-- Maintainer  :  haddock@projects.haskell.org
-- Stability   :  experimental
-- Portability :  portable
--
-- Reading and writing the .haddock interface file
-----------------------------------------------------------------------------
module Haddock.InterfaceFile (
  InterfaceFile(..), ifPackageId,
  readInterfaceFile, nameCacheFromGhc, freshNameCache, NameCacheAccessor,
  writeInterfaceFile, binaryInterfaceVersion
) where


import Haddock.Types
import Haddock.Utils hiding (out)

import Control.Monad
import Data.Array
import Data.IORef
import Data.List
import qualified Data.Map as Map
import Data.Map (Map)
import Data.Word

import BinIface (getSymtabName, getDictFastString)
import Binary
import FastMutInt
import FastString
import GHC hiding (NoLink)
import GhcMonad (withSession)
import HscTypes
import IfaceEnv
import Name
import UniqFM
import UniqSupply
import Unique


data InterfaceFile = InterfaceFile {
  ifLinkEnv         :: LinkEnv,
  ifInstalledIfaces :: [InstalledInterface]
}


ifPackageId :: InterfaceFile -> PackageId
ifPackageId if_ =
  case ifInstalledIfaces if_ of
    [] -> error "empty InterfaceFile"
    iface:_ -> modulePackageId $ instMod iface


binaryInterfaceMagic :: Word32
binaryInterfaceMagic = 0xD0Cface


-- Since datatypes in the GHC API might change between major versions, and
-- because we store GHC datatypes in our interface files, we need to make sure
-- we version our interface files accordingly.
binaryInterfaceVersion :: Word16
#if __GLASGOW_HASKELL__ == 702
binaryInterfaceVersion = 21
#elif __GLASGOW_HASKELL__ == 703
binaryInterfaceVersion = 21
#elif __GLASGOW_HASKELL__ == 704
binaryInterfaceVersion = 21
#elif __GLASGOW_HASKELL__ == 705
<<<<<<< HEAD
binaryInterfaceVersion = 20
#elif __GLASGOW_HASKELL__ == 706
binaryInterfaceVersion = 20
=======
binaryInterfaceVersion = 21
>>>>>>> 110676b4
#else
#error Unknown GHC version
#endif


initBinMemSize :: Int
initBinMemSize = 1024*1024


writeInterfaceFile :: FilePath -> InterfaceFile -> IO ()
writeInterfaceFile filename iface = do 
  bh0 <- openBinMem initBinMemSize
  put_ bh0 binaryInterfaceMagic
  put_ bh0 binaryInterfaceVersion

  -- remember where the dictionary pointer will go
  dict_p_p <- tellBin bh0
  put_ bh0 dict_p_p

  -- remember where the symbol table pointer will go
  symtab_p_p <- tellBin bh0
  put_ bh0 symtab_p_p

  -- Make some intial state
  symtab_next <- newFastMutInt
  writeFastMutInt symtab_next 0
  symtab_map <- newIORef emptyUFM
  let bin_symtab = BinSymbolTable {
                      bin_symtab_next = symtab_next,
                      bin_symtab_map  = symtab_map }
  dict_next_ref <- newFastMutInt
  writeFastMutInt dict_next_ref 0
  dict_map_ref <- newIORef emptyUFM
  let bin_dict = BinDictionary {
                      bin_dict_next = dict_next_ref,
                      bin_dict_map  = dict_map_ref }

  -- put the main thing
  let bh = setUserData bh0 $ newWriteState (putName bin_symtab)
                                           (putFastString bin_dict)
  put_ bh iface

  -- write the symtab pointer at the front of the file
  symtab_p <- tellBin bh
  putAt bh symtab_p_p symtab_p
  seekBin bh symtab_p

  -- write the symbol table itself
  symtab_next' <- readFastMutInt symtab_next
  symtab_map'  <- readIORef symtab_map
  putSymbolTable bh symtab_next' symtab_map'

  -- write the dictionary pointer at the fornt of the file
  dict_p <- tellBin bh
  putAt bh dict_p_p dict_p
  seekBin bh dict_p

  -- write the dictionary itself
  dict_next <- readFastMutInt dict_next_ref
  dict_map  <- readIORef dict_map_ref
  putDictionary bh dict_next dict_map

  -- and send the result to the file
  writeBinMem bh filename
  return ()


type NameCacheAccessor m = (m NameCache, NameCache -> m ())


nameCacheFromGhc :: NameCacheAccessor Ghc
nameCacheFromGhc = ( read_from_session , write_to_session )
  where
    read_from_session = do
       ref <- withSession (return . hsc_NC)
       liftIO $ readIORef ref
    write_to_session nc' = do
       ref <- withSession (return . hsc_NC)
       liftIO $ writeIORef ref nc'


freshNameCache :: NameCacheAccessor IO
freshNameCache = ( create_fresh_nc , \_ -> return () )
  where
    create_fresh_nc = do
       u  <- mkSplitUniqSupply 'a' -- ??
       return (initNameCache u [])


-- | Read a Haddock (@.haddock@) interface file. Return either an 
-- 'InterfaceFile' or an error message.
--
-- This function can be called in two ways.  Within a GHC session it will
-- update the use and update the session's name cache.  Outside a GHC session
-- a new empty name cache is used.  The function is therefore generic in the
-- monad being used.  The exact monad is whichever monad the first
-- argument, the getter and setter of the name cache, requires.
--
readInterfaceFile :: forall m.
                     MonadIO m
                  => NameCacheAccessor m
                  -> FilePath
                  -> m (Either String InterfaceFile)
readInterfaceFile (get_name_cache, set_name_cache) filename = do
  bh0 <- liftIO $ readBinMem filename

  magic   <- liftIO $ get bh0
  version <- liftIO $ get bh0

  case () of
    _ | magic /= binaryInterfaceMagic -> return . Left $
      "Magic number mismatch: couldn't load interface file: " ++ filename
      | version /= binaryInterfaceVersion -> return . Left $
      "Interface file is of wrong version: " ++ filename
      | otherwise -> with_name_cache $ \update_nc -> do

      dict  <- get_dictionary bh0
  
      -- read the symbol table so we are capable of reading the actual data
      bh1 <- do
          let bh1 = setUserData bh0 $ newReadState (error "getSymtabName")
                                                   (getDictFastString dict)
          symtab <- update_nc (get_symbol_table bh1)
          return $ setUserData bh1 $ newReadState (getSymtabName (NCU (\f -> update_nc (return . f))) dict symtab)
                                                  (getDictFastString dict)

      -- load the actual data
      iface <- liftIO $ get bh1
      return (Right iface)
 where
   with_name_cache :: forall a.
                      ((forall n b. MonadIO n
                                => (NameCache -> n (NameCache, b))
                                -> n b)
                       -> m a)
                   -> m a
   with_name_cache act = do
      nc_var <-  get_name_cache >>= (liftIO . newIORef)
      x <- act $ \f -> do
              nc <- liftIO $ readIORef nc_var
              (nc', x) <- f nc
              liftIO $ writeIORef nc_var nc'
              return x
      liftIO (readIORef nc_var) >>= set_name_cache
      return x

   get_dictionary bin_handle = liftIO $ do
      dict_p <- get bin_handle
      data_p <- tellBin bin_handle
      seekBin bin_handle dict_p
      dict <- getDictionary bin_handle
      seekBin bin_handle data_p
      return dict

   get_symbol_table bh1 theNC = liftIO $ do
      symtab_p <- get bh1
      data_p'  <- tellBin bh1
      seekBin bh1 symtab_p
      (nc', symtab) <- getSymbolTable bh1 theNC
      seekBin bh1 data_p'
      return (nc', symtab)


-------------------------------------------------------------------------------
-- * Symbol table
-------------------------------------------------------------------------------


putName :: BinSymbolTable -> BinHandle -> Name -> IO ()
putName BinSymbolTable{
            bin_symtab_map = symtab_map_ref,
            bin_symtab_next = symtab_next }    bh name
  = do
    symtab_map <- readIORef symtab_map_ref
    case lookupUFM symtab_map name of
      Just (off,_) -> put_ bh (fromIntegral off :: Word32)
      Nothing -> do
         off <- readFastMutInt symtab_next
         writeFastMutInt symtab_next (off+1)
         writeIORef symtab_map_ref
             $! addToUFM symtab_map name (off,name)
         put_ bh (fromIntegral off :: Word32)


data BinSymbolTable = BinSymbolTable {
        bin_symtab_next :: !FastMutInt, -- The next index to use
        bin_symtab_map  :: !(IORef (UniqFM (Int,Name)))
                                -- indexed by Name
  }


putFastString :: BinDictionary -> BinHandle -> FastString -> IO ()
putFastString BinDictionary { bin_dict_next = j_r,
                              bin_dict_map  = out_r}  bh f
  = do
    out <- readIORef out_r
    let unique = getUnique f
    case lookupUFM out unique of
        Just (j, _)  -> put_ bh (fromIntegral j :: Word32)
        Nothing -> do
           j <- readFastMutInt j_r
           put_ bh (fromIntegral j :: Word32)
           writeFastMutInt j_r (j + 1)
           writeIORef out_r $! addToUFM out unique (j, f)


data BinDictionary = BinDictionary {
        bin_dict_next :: !FastMutInt, -- The next index to use
        bin_dict_map  :: !(IORef (UniqFM (Int,FastString)))
                                -- indexed by FastString
  }


putSymbolTable :: BinHandle -> Int -> UniqFM (Int,Name) -> IO ()
putSymbolTable bh next_off symtab = do
  put_ bh next_off
  let names = elems (array (0,next_off-1) (eltsUFM symtab))
  mapM_ (\n -> serialiseName bh n symtab) names


getSymbolTable :: BinHandle -> NameCache -> IO (NameCache, Array Int Name)
getSymbolTable bh namecache = do
  sz <- get bh
  od_names <- replicateM sz (get bh)
  let arr = listArray (0,sz-1) names
      (namecache', names) = mapAccumR (fromOnDiskName arr) namecache od_names
  return (namecache', arr)


type OnDiskName = (PackageId, ModuleName, OccName)


fromOnDiskName
   :: Array Int Name
   -> NameCache
   -> OnDiskName
   -> (NameCache, Name)
fromOnDiskName _ nc (pid, mod_name, occ) =
  let
        modu  = mkModule pid mod_name
        cache = nsNames nc
  in
  case lookupOrigNameCache cache modu occ of
     Just name -> (nc, name)
     Nothing   ->
        let
                us        = nsUniqs nc
                u         = uniqFromSupply us
                name      = mkExternalName u modu occ noSrcSpan
                new_cache = extendNameCache cache modu occ name
        in
        case splitUniqSupply us of { (us',_) ->
        ( nc{ nsUniqs = us', nsNames = new_cache }, name )
        }


serialiseName :: BinHandle -> Name -> UniqFM (Int,Name) -> IO ()
serialiseName bh name _ = do
  let modu = nameModule name
  put_ bh (modulePackageId modu, moduleName modu, nameOccName name)


-------------------------------------------------------------------------------
-- * GhcBinary instances
-------------------------------------------------------------------------------


instance (Ord k, Binary k, Binary v) => Binary (Map k v) where
  put_ bh m = put_ bh (Map.toList m)
  get bh = fmap (Map.fromList) (get bh)


instance Binary InterfaceFile where
  put_ bh (InterfaceFile env ifaces) = do
    put_ bh env
    put_ bh ifaces

  get bh = do
    env    <- get bh
    ifaces <- get bh
    return (InterfaceFile env ifaces)


instance Binary InstalledInterface where
  put_ bh (InstalledInterface modu info docMap argMap exps visExps opts subMap) = do
    put_ bh modu
    put_ bh info
    put_ bh docMap
    put_  bh argMap
    put_ bh exps
    put_ bh visExps
    put_ bh opts
    put_ bh subMap

  get bh = do
    modu    <- get bh
    info    <- get bh
    docMap  <- get bh
    argMap  <- get bh
    exps    <- get bh
    visExps <- get bh
    opts    <- get bh
    subMap  <- get bh

    return (InstalledInterface modu info docMap argMap
            exps visExps opts subMap)


instance Binary DocOption where
    put_ bh OptHide = do
            putByte bh 0
    put_ bh OptPrune = do
            putByte bh 1
    put_ bh OptIgnoreExports = do
            putByte bh 2
    put_ bh OptNotHome = do
            putByte bh 3
    get bh = do
            h <- getByte bh
            case h of
              0 -> do
                    return OptHide
              1 -> do
                    return OptPrune
              2 -> do
                    return OptIgnoreExports
              3 -> do
                    return OptNotHome
              _ -> fail "invalid binary data found"


instance Binary Example where
    put_ bh (Example expression result) = do
        put_ bh expression
        put_ bh result
    get bh = do
        expression <- get bh
        result <- get bh
        return (Example expression result)

instance Binary Hyperlink where
    put_ bh (Hyperlink url label) = do
        put_ bh url
        put_ bh label
    get bh = do
        url <- get bh
        label <- get bh
        return (Hyperlink url label)


{-* Generated by DrIFT : Look, but Don't Touch. *-}
instance (Binary id) => Binary (Doc id) where
    put_ bh DocEmpty = do
            putByte bh 0
    put_ bh (DocAppend aa ab) = do
            putByte bh 1
            put_ bh aa
            put_ bh ab
    put_ bh (DocString ac) = do
            putByte bh 2
            put_ bh ac
    put_ bh (DocParagraph ad) = do
            putByte bh 3
            put_ bh ad
    put_ bh (DocIdentifier ae) = do
            putByte bh 4
            put_ bh ae
    put_ bh (DocModule af) = do
            putByte bh 5
            put_ bh af
    put_ bh (DocEmphasis ag) = do
            putByte bh 6
            put_ bh ag
    put_ bh (DocMonospaced ah) = do
            putByte bh 7
            put_ bh ah
    put_ bh (DocUnorderedList ai) = do
            putByte bh 8
            put_ bh ai
    put_ bh (DocOrderedList aj) = do
            putByte bh 9
            put_ bh aj
    put_ bh (DocDefList ak) = do
            putByte bh 10
            put_ bh ak
    put_ bh (DocCodeBlock al) = do
            putByte bh 11
            put_ bh al
    put_ bh (DocHyperlink am) = do
            putByte bh 12
            put_ bh am
    put_ bh (DocPic x) = do
            putByte bh 13
            put_ bh x
    put_ bh (DocAName an) = do
            putByte bh 14
            put_ bh an
    put_ bh (DocExamples ao) = do
            putByte bh 15
            put_ bh ao
    put_ bh (DocIdentifierUnchecked x) = do
            putByte bh 16
            put_ bh x
    put_ bh (DocWarning ag) = do
            putByte bh 17
            put_ bh ag
    get bh = do
            h <- getByte bh
            case h of
              0 -> do
                    return DocEmpty
              1 -> do
                    aa <- get bh
                    ab <- get bh
                    return (DocAppend aa ab)
              2 -> do
                    ac <- get bh
                    return (DocString ac)
              3 -> do
                    ad <- get bh
                    return (DocParagraph ad)
              4 -> do
                    ae <- get bh
                    return (DocIdentifier ae)
              5 -> do
                    af <- get bh
                    return (DocModule af)
              6 -> do
                    ag <- get bh
                    return (DocEmphasis ag)
              7 -> do
                    ah <- get bh
                    return (DocMonospaced ah)
              8 -> do
                    ai <- get bh
                    return (DocUnorderedList ai)
              9 -> do
                    aj <- get bh
                    return (DocOrderedList aj)
              10 -> do
                    ak <- get bh
                    return (DocDefList ak)
              11 -> do
                    al <- get bh
                    return (DocCodeBlock al)
              12 -> do
                    am <- get bh
                    return (DocHyperlink am)
              13 -> do
                    x <- get bh
                    return (DocPic x)
              14 -> do
                    an <- get bh
                    return (DocAName an)
              15 -> do
                    ao <- get bh
                    return (DocExamples ao)
              16 -> do
                    x <- get bh
                    return (DocIdentifierUnchecked x)
              17 -> do
                    ag <- get bh
                    return (DocWarning ag)
              _ -> fail "invalid binary data found"


instance Binary name => Binary (HaddockModInfo name) where
  put_ bh hmi = do
    put_ bh (hmi_description hmi)
    put_ bh (hmi_portability hmi)
    put_ bh (hmi_stability   hmi)
    put_ bh (hmi_maintainer  hmi)
    put_ bh (hmi_safety      hmi)

  get bh = do
    descr <- get bh
    porta <- get bh
    stabi <- get bh
    maint <- get bh
    safet <- get bh
    return (HaddockModInfo descr porta stabi maint safet)


instance Binary DocName where
  put_ bh (Documented name modu) = do
    putByte bh 0
    put_ bh name
    put_ bh modu
  put_ bh (Undocumented name) = do
    putByte bh 1
    put_ bh name

  get bh = do
    h <- getByte bh
    case h of
      0 -> do
        name <- get bh
        modu <- get bh
        return (Documented name modu)
      1 -> do
        name <- get bh
        return (Undocumented name)
      _ -> error "get DocName: Bad h"
<|MERGE_RESOLUTION|>--- conflicted
+++ resolved
@@ -72,13 +72,9 @@
 #elif __GLASGOW_HASKELL__ == 704
 binaryInterfaceVersion = 21
 #elif __GLASGOW_HASKELL__ == 705
-<<<<<<< HEAD
-binaryInterfaceVersion = 20
+binaryInterfaceVersion = 21
 #elif __GLASGOW_HASKELL__ == 706
-binaryInterfaceVersion = 20
-=======
 binaryInterfaceVersion = 21
->>>>>>> 110676b4
 #else
 #error Unknown GHC version
 #endif
