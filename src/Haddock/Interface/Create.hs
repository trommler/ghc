--- conflicted
+++ resolved
@@ -30,11 +30,8 @@
 import Control.Monad
 import qualified Data.Traversable as T
 
-<<<<<<< HEAD
-=======
 import qualified Packages
 import qualified Module
->>>>>>> df44301d
 import qualified SrcLoc
 import GHC hiding (flags)
 import HscTypes
@@ -113,22 +110,8 @@
         | OptPrune `elem` opts = prunedExportItems0
         | otherwise = exportItems
 
-<<<<<<< HEAD
-  let abbrevs =
-        case tm_renamed_source tm of
-          Nothing -> M.empty
-          Just (_,impDecls,_,_) ->
-            M.fromList $
-            mapMaybe (\(SrcLoc.L _ impDecl) -> do
-              abbrev <- ideclAs impDecl
-              return
-                (case ideclName impDecl of SrcLoc.L _ name -> name,
-                 abbrev))
-              impDecls
-=======
   let aliases =
         mkAliasMap dflags $ tm_renamed_source tm
->>>>>>> df44301d
 
   return Interface {
     ifaceMod             = mdl,
@@ -147,11 +130,7 @@
     ifaceVisibleExports  = visibleNames,
     ifaceDeclMap         = declMap,
     ifaceSubMap          = subMap,
-<<<<<<< HEAD
-    ifaceModuleAbbrevs   = abbrevs,
-=======
     ifaceModuleAliases   = aliases,
->>>>>>> df44301d
     ifaceInstances       = instances,
     ifaceHaddockCoverage = coverage
   }
