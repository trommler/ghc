{-# LANGUAGE DeriveDataTypeable, DeriveFunctor #-}
{-# OPTIONS_GHC -fno-warn-orphans #-}
-----------------------------------------------------------------------------
-- |
-- Module      :  Haddock.Types
-- Copyright   :  (c) Simon Marlow 2003-2006,
--                    David Waern  2006-2009
-- License     :  BSD-like
--
-- Maintainer  :  haddock@projects.haskellorg
-- Stability   :  experimental
-- Portability :  portable
--
-- Types that are commonly used through-out Haddock. Some of the most
-- important types are defined here, like 'Interface' and 'DocName'.
-----------------------------------------------------------------------------
module Haddock.Types (
  module Haddock.Types
  , HsDocString, LHsDocString
 ) where


import Control.Exception
import Control.Arrow
import Control.DeepSeq
import Data.Typeable
import Data.Map (Map)
import Data.Maybe
import qualified Data.Map as Map
import Data.Monoid
import GHC hiding (NoLink)
import OccName


-----------------------------------------------------------------------------
-- * Convenient synonyms
-----------------------------------------------------------------------------


type IfaceMap      = Map Module Interface
type InstIfaceMap  = Map Module InstalledInterface  -- TODO: rename
type DocMap a      = Map Name (Doc a)
type ArgMap a      = Map Name (Map Int (Doc a))
type SubMap        = Map Name [Name]
type DeclMap       = Map Name [LHsDecl Name]
type SrcMap        = Map PackageId FilePath
type DocPaths      = (FilePath, Maybe FilePath) -- paths to HTML and sources


-----------------------------------------------------------------------------
-- * Interface
-----------------------------------------------------------------------------


-- | 'Interface' holds all information used to render a single Haddock page.
-- It represents the /interface/ of a module. The core business of Haddock
-- lies in creating this structure. Note that the record contains some fields
-- that are only used to create the final record, and that are not used by the
-- backends.
data Interface = Interface
  {
    -- | The module behind this interface.
    ifaceMod             :: !Module

    -- | Original file name of the module.
  , ifaceOrigFilename    :: !FilePath

    -- | Textual information about the module.
  , ifaceInfo            :: !(HaddockModInfo Name)

    -- | Documentation header.
  , ifaceDoc             :: !(Documentation Name)

    -- | Documentation header with cross-reference information.
  , ifaceRnDoc           :: !(Documentation DocName)

    -- | Haddock options for this module (prune, ignore-exports, etc).
  , ifaceOptions         :: ![DocOption]

    -- | Declarations originating from the module. Excludes declarations without
    -- names (instances and stand-alone documentation comments). Includes
    -- names of subordinate declarations mapped to their parent declarations.
  , ifaceDeclMap         :: !(Map Name [LHsDecl Name])

    -- | Documentation of declarations originating from the module (including
    -- subordinates).
  , ifaceDocMap          :: !(DocMap Name)
  , ifaceArgMap          :: !(ArgMap Name)

    -- | Documentation of declarations originating from the module (including
    -- subordinates).
  , ifaceRnDocMap        :: !(DocMap DocName)
  , ifaceRnArgMap        :: !(ArgMap DocName)

  , ifaceSubMap          :: !(Map Name [Name])

  , ifaceExportItems     :: ![ExportItem Name]
  , ifaceRnExportItems   :: ![ExportItem DocName]

    -- | All names exported by the module.
  , ifaceExports         :: ![Name]

    -- | All \"visible\" names exported by the module.
    -- A visible name is a name that will show up in the documentation of the
    -- module.
  , ifaceVisibleExports  :: ![Name]

    -- | Aliases of module imports as in @import A.B.C as C@.
  , ifaceModuleAliases   :: !AliasMap

    -- | Instances exported by the module.
  , ifaceInstances       :: ![ClsInst]

    -- | The number of haddockable and haddocked items in the module, as a
    -- tuple. Haddockable items are the exports and the module itself.
  , ifaceHaddockCoverage :: !(Int, Int)
<<<<<<< HEAD
=======

    -- | Warnings for things defined in this module.
  , ifaceWarningMap :: !WarningMap
>>>>>>> ee0dcca7
  }

type WarningMap = DocMap Name


-- | A subset of the fields of 'Interface' that we store in the interface
-- files.
data InstalledInterface = InstalledInterface
  {
    -- | The module represented by this interface.
    instMod            :: Module

    -- | Textual information about the module.
  , instInfo           :: HaddockModInfo Name

    -- | Documentation of declarations originating from the module (including
    -- subordinates).
  , instDocMap         :: DocMap Name

  , instArgMap         :: ArgMap Name

    -- | All names exported by this module.
  , instExports        :: [Name]

    -- | All \"visible\" names exported by the module.
    -- A visible name is a name that will show up in the documentation of the
    -- module.
  , instVisibleExports :: [Name]

    -- | Haddock options for this module (prune, ignore-exports, etc).
  , instOptions        :: [DocOption]

  , instSubMap         :: Map Name [Name]
  }


-- | Convert an 'Interface' to an 'InstalledInterface'
toInstalledIface :: Interface -> InstalledInterface
toInstalledIface interface = InstalledInterface
  { instMod            = ifaceMod            interface
  , instInfo           = ifaceInfo           interface
  , instDocMap         = ifaceDocMap         interface
  , instArgMap         = ifaceArgMap         interface
  , instExports        = ifaceExports        interface
  , instVisibleExports = ifaceVisibleExports interface
  , instOptions        = ifaceOptions        interface
  , instSubMap         = ifaceSubMap         interface
  }


-----------------------------------------------------------------------------
-- * Export items & declarations
-----------------------------------------------------------------------------


data ExportItem name

  -- | An exported declaration.
  = ExportDecl
      {
        -- | A declaration.
        expItemDecl :: !(LHsDecl name)

        -- | Maybe a doc comment, and possibly docs for arguments (if this
        -- decl is a function or type-synonym).
      , expItemMbDoc :: !(DocForDecl name)

        -- | Subordinate names, possibly with documentation.
      , expItemSubDocs :: ![(name, DocForDecl name)]

        -- | Instances relevant to this declaration, possibly with
        -- documentation.
      , expItemInstances :: ![DocInstance name]
      }

  -- | An exported entity for which we have no documentation (perhaps because it
  -- resides in another package).
  | ExportNoDecl
      { expItemName :: !name

        -- | Subordinate names.
      , expItemSubs :: ![name]
      }

  -- | A section heading. 
  | ExportGroup
      {
        -- | Section level (1, 2, 3, ...).
        expItemSectionLevel :: !Int

        -- | Section id (for hyperlinks).
      , expItemSectionId :: !String

        -- | Section heading text.
      , expItemSectionText :: !(Doc name)
      }

  -- | Some documentation.
  | ExportDoc !(Doc name)

  -- | A cross-reference to another module.
  | ExportModule !Module

data Documentation name = Documentation
  { documentationDoc :: Maybe (Doc name)
  , documentationWarning :: !(Maybe (Doc name))
  } deriving Functor


combineDocumentation :: Documentation name -> Maybe (Doc name)
combineDocumentation (Documentation Nothing Nothing) = Nothing
combineDocumentation (Documentation mDoc mWarning)   = Just (fromMaybe mempty mWarning `mappend` fromMaybe mempty mDoc)


-- | Arguments and result are indexed by Int, zero-based from the left,
-- because that's the easiest to use when recursing over types.
type FnArgsDoc name = Map Int (Doc name)
type DocForDecl name = (Documentation name, FnArgsDoc name)


noDocForDecl :: DocForDecl name
noDocForDecl = (Documentation Nothing Nothing, Map.empty)


unrenameDocForDecl :: DocForDecl DocName -> DocForDecl Name
unrenameDocForDecl (doc, fnArgsDoc) =
    (fmap getName doc, (fmap . fmap) getName fnArgsDoc)


-----------------------------------------------------------------------------
-- * Cross-referencing
-----------------------------------------------------------------------------


-- | Type of environment used to cross-reference identifiers in the syntax.
type LinkEnv = Map Name Module


-- | Extends 'Name' with cross-reference information.
data DocName
  = Documented Name Module
     -- ^ This thing is part of the (existing or resulting)
     -- documentation. The 'Module' is the preferred place
     -- in the documentation to refer to.
  | Undocumented Name
     -- ^ This thing is not part of the (existing or resulting)
     -- documentation, as far as Haddock knows.
  deriving Eq


instance NamedThing DocName where
  getName (Documented name _) = name
  getName (Undocumented name) = name


-----------------------------------------------------------------------------
-- * Instances
-----------------------------------------------------------------------------


-- | An instance head that may have documentation.
type DocInstance name = (InstHead name, Maybe (Doc name))


-- | The head of an instance. Consists of a context, a class name and a list
-- of instance types.
type InstHead name = ([HsType name], name, [HsType name])


-----------------------------------------------------------------------------
-- * Documentation comments
-----------------------------------------------------------------------------


type LDoc id = Located (Doc id)


data Doc id
  = DocEmpty
  | DocAppend (Doc id) (Doc id)
  | DocString String
  | DocParagraph (Doc id)
  | DocIdentifier id
  | DocIdentifierUnchecked (ModuleName, OccName)
  | DocModule String
  | DocWarning (Doc id)
  | DocEmphasis (Doc id)
  | DocMonospaced (Doc id)
  | DocUnorderedList [Doc id]
  | DocOrderedList [Doc id]
  | DocDefList [(Doc id, Doc id)]
  | DocCodeBlock (Doc id)
  | DocHyperlink Hyperlink
  | DocPic String
  | DocAName String
  | DocProperty String
  | DocExamples [Example]
  deriving (Functor)


instance Monoid (Doc id) where
  mempty  = DocEmpty
  mappend = DocAppend


instance NFData a => NFData (Doc a) where
  rnf doc = case doc of
    DocEmpty                  -> ()
    DocAppend a b             -> a `deepseq` b `deepseq` ()
    DocString a               -> a `deepseq` ()
    DocParagraph a            -> a `deepseq` ()
    DocIdentifier a           -> a `deepseq` ()
    DocIdentifierUnchecked a  -> a `deepseq` ()
    DocModule a               -> a `deepseq` ()
    DocWarning a              -> a `deepseq` ()
    DocEmphasis a             -> a `deepseq` ()
    DocMonospaced a           -> a `deepseq` ()
    DocUnorderedList a        -> a `deepseq` ()
    DocOrderedList a          -> a `deepseq` ()
    DocDefList a              -> a `deepseq` ()
    DocCodeBlock a            -> a `deepseq` ()
    DocHyperlink a            -> a `deepseq` ()
    DocPic a                  -> a `deepseq` ()
    DocAName a                -> a `deepseq` ()
    DocProperty a             -> a `deepseq` ()
    DocExamples a             -> a `deepseq` ()


instance NFData Name
instance NFData OccName
instance NFData ModuleName


data Hyperlink = Hyperlink
  { hyperlinkUrl   :: String
  , hyperlinkLabel :: Maybe String
  } deriving (Eq, Show)


instance NFData Hyperlink where
  rnf (Hyperlink a b) = a `deepseq` b `deepseq` ()


data Example = Example
  { exampleExpression :: String
  , exampleResult     :: [String]
  } deriving (Eq, Show)


instance NFData Example where
  rnf (Example a b) = a `deepseq` b `deepseq` ()


exampleToString :: Example -> String
exampleToString (Example expression result) =
    ">>> " ++ expression ++ "\n" ++  unlines result


data DocMarkup id a = Markup
  { markupEmpty                :: a
  , markupString               :: String -> a
  , markupParagraph            :: a -> a
  , markupAppend               :: a -> a -> a
  , markupIdentifier           :: id -> a
  , markupIdentifierUnchecked  :: (ModuleName, OccName) -> a
  , markupModule               :: String -> a
  , markupWarning              :: a -> a
  , markupEmphasis             :: a -> a
  , markupMonospaced           :: a -> a
  , markupUnorderedList        :: [a] -> a
  , markupOrderedList          :: [a] -> a
  , markupDefList              :: [(a,a)] -> a
  , markupCodeBlock            :: a -> a
  , markupHyperlink            :: Hyperlink -> a
  , markupAName                :: String -> a
  , markupPic                  :: String -> a
  , markupProperty             :: String -> a
  , markupExample              :: [Example] -> a
  }


data HaddockModInfo name = HaddockModInfo
  { hmi_description :: (Maybe (Doc name))
  , hmi_portability :: (Maybe String)
  , hmi_stability   :: (Maybe String)
  , hmi_maintainer  :: (Maybe String)
  , hmi_safety      :: (Maybe String)
  }


emptyHaddockModInfo :: HaddockModInfo a
emptyHaddockModInfo = HaddockModInfo
  { hmi_description = Nothing
  , hmi_portability = Nothing
  , hmi_stability   = Nothing
  , hmi_maintainer  = Nothing
  , hmi_safety      = Nothing
  }


-----------------------------------------------------------------------------
-- * Options
-----------------------------------------------------------------------------


{-! for DocOption derive: Binary !-}
-- | Source-level options for controlling the documentation.
data DocOption
  = OptHide            -- ^ This module should not appear in the docs.
  | OptPrune
  | OptIgnoreExports   -- ^ Pretend everything is exported.
  | OptNotHome         -- ^ Not the best place to get docs for things
                       -- exported by this module.
  deriving (Eq, Show)


-- | Option controlling how to qualify names
data QualOption
  = OptNoQual         -- ^ Never qualify any names.
  | OptFullQual       -- ^ Qualify all names fully.
  | OptLocalQual      -- ^ Qualify all imported names fully.
  | OptRelativeQual   -- ^ Like local, but strip module prefix
                      --   from modules in the same hierarchy.
  | OptAliasedQual    -- ^ Uses aliases of module names
                      --   as suggested by module import renamings.
                      --   However, we are unfortunately not able
                      --   to maintain the original qualifications.
                      --   Image a re-export of a whole module,
                      --   how could the re-exported identifiers be qualified?

type AliasMap = Map Module ModuleName

data Qualification
  = NoQual
  | FullQual
  | LocalQual Module
  | RelativeQual Module
  | AliasedQual AliasMap Module
       -- ^ @Module@ contains the current module.
       --   This way we can distinguish imported and local identifiers.

makeContentsQual :: QualOption -> Qualification
makeContentsQual qual =
  case qual of
    OptNoQual -> NoQual
    _         -> FullQual

makeModuleQual :: QualOption -> AliasMap -> Module -> Qualification
makeModuleQual qual aliases mdl =
  case qual of
    OptLocalQual      -> LocalQual mdl
    OptRelativeQual   -> RelativeQual mdl
    OptAliasedQual    -> AliasedQual aliases mdl
    OptFullQual       -> FullQual
    OptNoQual         -> NoQual


-----------------------------------------------------------------------------
-- * Error handling
-----------------------------------------------------------------------------


-- A monad which collects error messages, locally defined to avoid a dep on mtl


type ErrMsg = String
newtype ErrMsgM a = Writer { runWriter :: (a, [ErrMsg]) }


instance Functor ErrMsgM where
        fmap f (Writer (a, msgs)) = Writer (f a, msgs)


instance Monad ErrMsgM where
        return a = Writer (a, [])
        m >>= k  = Writer $ let
                (a, w)  = runWriter m
                (b, w') = runWriter (k a)
                in (b, w ++ w')


tell :: [ErrMsg] -> ErrMsgM ()
tell w = Writer ((), w)


-- Exceptions


-- | Haddock's own exception type.
data HaddockException = HaddockException String deriving Typeable


instance Show HaddockException where
  show (HaddockException str) = str


throwE :: String -> a
instance Exception HaddockException
throwE str = throw (HaddockException str)


-- In "Haddock.Interface.Create", we need to gather
-- @Haddock.Types.ErrMsg@s a lot, like @ErrMsgM@ does,
-- but we can't just use @GhcT ErrMsgM@ because GhcT requires the
-- transformed monad to be MonadIO.
newtype ErrMsgGhc a = WriterGhc { runWriterGhc :: Ghc (a, [ErrMsg]) }
--instance MonadIO ErrMsgGhc where
--  liftIO = WriterGhc . fmap (\a->(a,[])) liftIO
--er, implementing GhcMonad involves annoying ExceptionMonad and
--WarnLogMonad classes, so don't bother.
liftGhcToErrMsgGhc :: Ghc a -> ErrMsgGhc a
liftGhcToErrMsgGhc = WriterGhc . fmap (\a->(a,[]))
liftErrMsg :: ErrMsgM a -> ErrMsgGhc a
liftErrMsg = WriterGhc . return . runWriter
--  for now, use (liftErrMsg . tell) for this
--tell :: [ErrMsg] -> ErrMsgGhc ()
--tell msgs = WriterGhc $ return ( (), msgs )


instance Functor ErrMsgGhc where
  fmap f (WriterGhc x) = WriterGhc (fmap (first f) x)


instance Monad ErrMsgGhc where
  return a = WriterGhc (return (a, []))
  m >>= k = WriterGhc $ runWriterGhc m >>= \ (a, msgs1) ->
               fmap (second (msgs1 ++)) (runWriterGhc (k a))<|MERGE_RESOLUTION|>--- conflicted
+++ resolved
@@ -114,12 +114,9 @@
     -- | The number of haddockable and haddocked items in the module, as a
     -- tuple. Haddockable items are the exports and the module itself.
   , ifaceHaddockCoverage :: !(Int, Int)
-<<<<<<< HEAD
-=======
 
     -- | Warnings for things defined in this module.
   , ifaceWarningMap :: !WarningMap
->>>>>>> ee0dcca7
   }
 
 type WarningMap = DocMap Name
