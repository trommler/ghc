--- conflicted
+++ resolved
@@ -395,21 +395,12 @@
 \begin{code}
 pprTcTyVarDetails :: TcTyVarDetails -> SDoc
 -- For debugging
-<<<<<<< HEAD
-pprTcTyVarDetails (SkolemTv _)         = ptext (sLit "sk")
-pprTcTyVarDetails (RuntimeUnk {})      = ptext (sLit "rt")
-pprTcTyVarDetails (FlatSkol {})        = ptext (sLit "fsk")
-pprTcTyVarDetails (MetaTv TauTv _)     = ptext (sLit "tau")
-pprTcTyVarDetails (MetaTv TcsTv _)     = ptext (sLit "tcs")
-pprTcTyVarDetails (MetaTv (SigTv _) _) = ptext (sLit "sig")
-=======
 pprTcTyVarDetails (SkolemTv {})     = ptext (sLit "sk")
 pprTcTyVarDetails (RuntimeUnk {})  = ptext (sLit "rt")
 pprTcTyVarDetails (FlatSkol {})    = ptext (sLit "fsk")
 pprTcTyVarDetails (MetaTv TauTv _) = ptext (sLit "tau")
 pprTcTyVarDetails (MetaTv TcsTv _) = ptext (sLit "tcs")
 pprTcTyVarDetails (MetaTv SigTv _) = ptext (sLit "sig")
->>>>>>> b8552731
 
 pprUserTypeCtxt :: UserTypeCtxt -> SDoc
 pprUserTypeCtxt (FunSigCtxt n)  = ptext (sLit "the type signature for") <+> quotes (ppr n)
@@ -593,15 +584,9 @@
 	-- not a SigTv
   = ASSERT( isTcTyVar tv) 
     case tcTyVarDetails tv of
-<<<<<<< HEAD
-        MetaTv (SigTv _) _ -> False
-	_                  -> True
-
-=======
 	MetaTv SigTv _ -> False
 	_              -> True
 	
->>>>>>> b8552731
 isSkolemTyVar tv 
   = ASSERT2( isTcTyVar tv, ppr tv )
     case tcTyVarDetails tv of
