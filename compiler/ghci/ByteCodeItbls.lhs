%
% (c) The University of Glasgow 2000-2006
%
ByteCodeItbls: Generate infotables for interpreter-made bytecodes

\begin{code}
{-# OPTIONS -optc-DNON_POSIX_SOURCE #-}

module ByteCodeItbls ( ItblEnv, ItblPtr(..), itblCode, mkITbls
                     , StgInfoTable(..)
                     ) where

#include "HsVersions.h"

import Name             ( Name, getName )
import NameEnv
import ClosureInfo
import DataCon          ( DataCon, dataConRepArgTys, dataConIdentity )
import TyCon            ( TyCon, tyConFamilySize, isDataTyCon, tyConDataCons )
import Constants        ( mIN_PAYLOAD_SIZE, wORD_SIZE )
import CgHeapery        ( mkVirtHeapOffsets )
import Util

import Foreign
import Foreign.C

import GHC.Exts         ( Int(I#), addr2Int# )
import GHC.Ptr          ( Ptr(..) )
\end{code}

%************************************************************************
%*                                                                      *
\subsection{Manufacturing of info tables for DataCons}
%*                                                                      *
%************************************************************************

\begin{code}
newtype ItblPtr = ItblPtr (Ptr ()) deriving Show

itblCode :: ItblPtr -> Ptr ()
itblCode (ItblPtr ptr)
 | ghciTablesNextToCode = castPtr ptr `plusPtr` conInfoTableSizeB
 | otherwise            = castPtr ptr

-- XXX bogus
conInfoTableSizeB :: Int
conInfoTableSizeB = 3 * wORD_SIZE

type ItblEnv = NameEnv (Name, ItblPtr)
        -- We need the Name in the range so we know which
        -- elements to filter out when unloading a module

mkItblEnv :: [(Name,ItblPtr)] -> ItblEnv
mkItblEnv pairs = mkNameEnv [(n, (n,p)) | (n,p) <- pairs]


-- Make info tables for the data decls in this module
mkITbls :: [TyCon] -> IO ItblEnv
mkITbls [] = return emptyNameEnv
mkITbls (tc:tcs) = do itbls  <- mkITbl tc
                      itbls2 <- mkITbls tcs
                      return (itbls `plusNameEnv` itbls2)

mkITbl :: TyCon -> IO ItblEnv
mkITbl tc
   | not (isDataTyCon tc) 
   = return emptyNameEnv
   | dcs `lengthIs` n -- paranoia; this is an assertion.
   = make_constr_itbls dcs
     where
        dcs = tyConDataCons tc
        n   = tyConFamilySize tc

mkITbl _ = error "Unmatched patter in mkITbl: assertion failed!"

#include "../includes/rts/storage/ClosureTypes.h"
cONSTR :: Int   -- Defined in ClosureTypes.h
cONSTR = CONSTR 

-- Assumes constructors are numbered from zero, not one
make_constr_itbls :: [DataCon] -> IO ItblEnv
make_constr_itbls cons
   = do is <- mapM mk_dirret_itbl (zip cons [0..])
        return (mkItblEnv is)
     where
        mk_dirret_itbl (dcon, conNo)
           = mk_itbl dcon conNo stg_interp_constr_entry

        mk_itbl :: DataCon -> Int -> Ptr () -> IO (Name,ItblPtr)
        mk_itbl dcon conNo entry_addr = do
           let rep_args = [ (typeCgRep arg,arg) | arg <- dataConRepArgTys dcon ]
               (tot_wds, ptr_wds, _) = mkVirtHeapOffsets False{-not a THUNK-} rep_args

               ptrs'  = ptr_wds
               nptrs' = tot_wds - ptr_wds
               nptrs_really
                  | ptrs' + nptrs' >= mIN_PAYLOAD_SIZE = nptrs'
                  | otherwise = mIN_PAYLOAD_SIZE - ptrs'
               code' = mkJumpToAddr entry_addr
               itbl  = StgInfoTable {
#ifndef GHCI_TABLES_NEXT_TO_CODE
                           entry = entry_addr,
#endif
                           ptrs  = fromIntegral ptrs', 
                           nptrs = fromIntegral nptrs_really,
                           tipe  = fromIntegral cONSTR,
                           srtlen = fromIntegral conNo
#ifdef GHCI_TABLES_NEXT_TO_CODE
                         , code  = code'
#endif
                        }
           qNameCString <- newArray0 0 $ dataConIdentity dcon 
           let conInfoTbl = StgConInfoTable {
                                 conDesc = qNameCString,
                                 infoTable = itbl
                            }
               -- Make a piece of code to jump to "entry_label".
               -- This is the only arch-dependent bit.
           addrCon <- newExec pokeConItbl conInfoTbl
                    --putStrLn ("SIZE of itbl is " ++ show (sizeOf itbl))
                    --putStrLn ("# ptrs  of itbl is " ++ show ptrs)
                    --putStrLn ("# nptrs of itbl is " ++ show nptrs_really)
           return (getName dcon, ItblPtr (castFunPtrToPtr addrCon))


-- Make code which causes a jump to the given address.  This is the
-- only arch-dependent bit of the itbl story.  The returned list is
-- itblCodeLength elements (bytes) long.

-- For sparc_TARGET_ARCH, i386_TARGET_ARCH, etc.
#include "nativeGen/NCG.h"

itblCodeLength :: Int
itblCodeLength = length (mkJumpToAddr undefined)

mkJumpToAddr :: Ptr () -> [ItblCode]

ptrToInt :: Ptr a -> Int
ptrToInt (Ptr a#) = I# (addr2Int# a#)

#if sparc_TARGET_ARCH
-- After some consideration, we'll try this, where
-- 0x55555555 stands in for the address to jump to.
-- According to includes/rts/MachRegs.h, %g3 is very
-- likely indeed to be baggable.
--
--   0000 07155555              sethi   %hi(0x55555555), %g3
--   0004 8610E155              or      %g3, %lo(0x55555555), %g3
--   0008 81C0C000              jmp     %g3
--   000c 01000000              nop

type ItblCode = Word32
mkJumpToAddr a
   = let w32 = fromIntegral (ptrToInt a)

         hi22, lo10 :: Word32 -> Word32
         lo10 x = x .&. 0x3FF
         hi22 x = (x `shiftR` 10) .&. 0x3FFFF

     in  [ 0x07000000 .|. (hi22 w32),
           0x8610E000 .|. (lo10 w32),
           0x81C0C000,
           0x01000000 ]

#elif powerpc_TARGET_ARCH
-- We'll use r12, for no particular reason.
-- 0xDEADBEEF stands for the adress:
-- 3D80DEAD lis r12,0xDEAD
-- 618CBEEF ori r12,r12,0xBEEF
-- 7D8903A6 mtctr r12
-- 4E800420 bctr

type ItblCode = Word32
mkJumpToAddr a =
    let w32 = fromIntegral (ptrToInt a)
        hi16 x = (x `shiftR` 16) .&. 0xFFFF
        lo16 x = x .&. 0xFFFF
    in  [
        0x3D800000 .|. hi16 w32,
        0x618C0000 .|. lo16 w32,
        0x7D8903A6, 0x4E800420
        ]

#elif i386_TARGET_ARCH
-- Let the address to jump to be 0xWWXXYYZZ.
-- Generate   movl $0xWWXXYYZZ,%eax  ;  jmp *%eax
-- which is
-- B8 ZZ YY XX WW FF E0

type ItblCode = Word8
mkJumpToAddr a
   = let w32 = fromIntegral (ptrToInt a) :: Word32
         insnBytes :: [Word8]
         insnBytes
            = [0xB8, byte0 w32, byte1 w32, 
                     byte2 w32, byte3 w32, 
               0xFF, 0xE0]
     in
         insnBytes

byte0, byte1, byte2, byte3
   :: (Integral w, Bits w) => w -> Word8
byte0 w = fromIntegral w
byte1 w = fromIntegral (w `shiftR` 8)
byte2 w = fromIntegral (w `shiftR` 16)
byte3 w = fromIntegral (w `shiftR` 24)

#elif x86_64_TARGET_ARCH
-- Generates:
--      jmpq *.L1(%rip)
--      .align 8
-- .L1: 
--      .quad <addr>
--
-- We need a full 64-bit pointer (we can't assume the info table is
-- allocated in low memory).  Assuming the info pointer is aligned to
-- an 8-byte boundary, the addr will also be aligned.

type ItblCode = Word8
mkJumpToAddr a
   = let w64 = fromIntegral (ptrToInt a) :: Word64
         insnBytes :: [Word8]
         insnBytes
            = [0xff, 0x25, 0x02, 0x00, 0x00, 0x00, 0x00, 0x00,
               byte0 w64, byte1 w64, byte2 w64, byte3 w64,
               byte4 w64, byte5 w64, byte6 w64, byte7 w64]
     in
         insnBytes

byte0, byte1, byte2, byte3, byte4, byte5, byte6, byte7
   :: (Integral w, Bits w) => w -> Word8
byte0 w = fromIntegral w
byte1 w = fromIntegral (w `shiftR` 8)
byte2 w = fromIntegral (w `shiftR` 16)
byte3 w = fromIntegral (w `shiftR` 24)
byte4 w = fromIntegral (w `shiftR` 32)
byte5 w = fromIntegral (w `shiftR` 40)
byte6 w = fromIntegral (w `shiftR` 48)
byte7 w = fromIntegral (w `shiftR` 56)

#elif alpha_TARGET_ARCH
type ItblCode = Word32
mkJumpToAddr a
    = [ 0xc3800000      -- br   at, .+4
      , 0xa79c000c      -- ldq  at, 12(at)
      , 0x6bfc0000      -- jmp  (at)    # with zero hint -- oh well
      , 0x47ff041f      -- nop
      , fromIntegral (w64 .&. 0x0000FFFF)
      , fromIntegral ((w64 `shiftR` 32) .&. 0x0000FFFF) ]
    where w64 = fromIntegral (ptrToInt a) :: Word64

#else
type ItblCode = Word32
mkJumpToAddr a
    = undefined
#endif

<<<<<<< HEAD
=======

#if defined(i386_TARGET_ARCH) || defined(x86_64_TARGET_ARCH)
byte0, byte1, byte2, byte3 :: (Integral w, Bits w) => w -> Word8
byte0 w = fromIntegral w
byte1 w = fromIntegral (w `shiftR` 8)
byte2 w = fromIntegral (w `shiftR` 16)
byte3 w = fromIntegral (w `shiftR` 24)
#endif

#if defined(x86_64_TARGET_ARCH)
byte4, byte5, byte6, byte7 :: (Integral w, Bits w) => w -> Word8
byte4 w = fromIntegral (w `shiftR` 32)
byte5 w = fromIntegral (w `shiftR` 40)
byte6 w = fromIntegral (w `shiftR` 48)
byte7 w = fromIntegral (w `shiftR` 56)
#endif

>>>>>>> 9f24caab
#ifndef __HADDOCK__
-- entry point for direct returns for created constr itbls
foreign import ccall "&stg_interp_constr_entry" stg_interp_constr_entry :: Ptr ()
#endif




-- Ultra-minimalist version specially for constructors
#if SIZEOF_VOID_P == 8
type HalfWord = Word32
#else
type HalfWord = Word16
#endif

data StgConInfoTable = StgConInfoTable {
   conDesc   :: Ptr Word8,
   infoTable :: StgInfoTable
}

instance Storable StgConInfoTable where
   sizeOf conInfoTable    
      = sum [ sizeOf (conDesc conInfoTable)
            , sizeOf (infoTable conInfoTable) ]
   alignment _ = SIZEOF_VOID_P
   peek ptr 
      = runState (castPtr ptr) $ do
#ifdef GHCI_TABLES_NEXT_TO_CODE
           desc <- load
#endif
           itbl <- load
#ifndef GHCI_TABLES_NEXT_TO_CODE
           desc <- load
#endif
           return  
              StgConInfoTable 
              { 
#ifdef GHCI_TABLES_NEXT_TO_CODE
                conDesc   = castPtr $ ptr `plusPtr` conInfoTableSizeB `plusPtr` desc
#else
                conDesc   = desc
#endif
              , infoTable = itbl
              }
   poke = error "poke(StgConInfoTable): use pokeConItbl instead"


pokeConItbl :: Ptr StgConInfoTable -> Ptr StgConInfoTable -> StgConInfoTable
            -> IO ()
pokeConItbl wr_ptr ex_ptr itbl 
      = runState (castPtr wr_ptr) $ do
#ifdef GHCI_TABLES_NEXT_TO_CODE
           store (conDesc itbl `minusPtr` (ex_ptr `plusPtr` conInfoTableSizeB))
#endif
           store (infoTable itbl)
#ifndef GHCI_TABLES_NEXT_TO_CODE
           store (conDesc itbl)
#endif

data StgInfoTable = StgInfoTable {
#ifndef GHCI_TABLES_NEXT_TO_CODE
   entry  :: Ptr (),
#endif
   ptrs   :: HalfWord,
   nptrs  :: HalfWord,
   tipe   :: HalfWord,
   srtlen :: HalfWord
#ifdef GHCI_TABLES_NEXT_TO_CODE
 , code   :: [ItblCode]
#endif
  }

instance Storable StgInfoTable where

   sizeOf itbl 
      = sum
        [
#ifndef GHCI_TABLES_NEXT_TO_CODE
         fieldSz entry itbl,
#endif
         fieldSz ptrs itbl,
         fieldSz nptrs itbl,
         fieldSz tipe itbl,
         fieldSz srtlen itbl
#ifdef GHCI_TABLES_NEXT_TO_CODE
        ,fieldSz (head.code) itbl * itblCodeLength
#endif
        ]

   alignment _ 
      = SIZEOF_VOID_P

   poke a0 itbl
      = runState (castPtr a0)
      $ do
#ifndef GHCI_TABLES_NEXT_TO_CODE
           store (entry  itbl)
#endif
           store (ptrs   itbl)
           store (nptrs  itbl)
           store (tipe   itbl)
           store (srtlen itbl)
#ifdef GHCI_TABLES_NEXT_TO_CODE
           sequence_ (map store (code itbl))
#endif

   peek a0
      = runState (castPtr a0)
      $ do
#ifndef GHCI_TABLES_NEXT_TO_CODE
           entry'  <- load
#endif
           ptrs'   <- load
           nptrs'  <- load
           tipe'   <- load
           srtlen' <- load
#ifdef GHCI_TABLES_NEXT_TO_CODE
           code'   <- sequence (replicate itblCodeLength load)
#endif
           return 
              StgInfoTable { 
#ifndef GHCI_TABLES_NEXT_TO_CODE
                 entry  = entry',
#endif
                 ptrs   = ptrs',
                 nptrs  = nptrs',
                 tipe   = tipe',
                 srtlen = srtlen'
#ifdef GHCI_TABLES_NEXT_TO_CODE
                ,code   = code'
#endif
              }

fieldSz :: (Storable a, Storable b) => (a -> b) -> a -> Int
fieldSz sel x = sizeOf (sel x)

newtype State s m a = State (s -> m (s, a))

instance Monad m => Monad (State s m) where
  return a      = State (\s -> return (s, a))
  State m >>= k = State (\s -> m s >>= \(s', a) -> case k a of State n -> n s')
  fail str      = State (\_ -> fail str)

class (Monad m, Monad (t m)) => MonadT t m where
  lift :: m a -> t m a

instance Monad m => MonadT (State s) m where
  lift m        = State (\s -> m >>= \a -> return (s, a))

runState :: (Monad m) => s -> State s m a -> m a
runState s (State m) = m s >>= return . snd

type PtrIO = State (Ptr Word8) IO

advance :: Storable a => PtrIO (Ptr a)
advance = State adv where
    adv addr = case castPtr addr of { addrCast -> return
        (addr `plusPtr` sizeOfPointee addrCast, addrCast) }

sizeOfPointee :: (Storable a) => Ptr a -> Int
sizeOfPointee addr = sizeOf (typeHack addr)
    where typeHack = undefined :: Ptr a -> a

store :: Storable a => a -> PtrIO ()
store x = do addr <- advance
             lift (poke addr x)

load :: Storable a => PtrIO a
load = do addr <- advance
          lift (peek addr)


newExec :: Storable a => (Ptr a -> Ptr a -> a -> IO ()) -> a -> IO (FunPtr ())
newExec poke_fn obj
   = alloca $ \pcode -> do
        wr_ptr <- _allocateExec (fromIntegral (sizeOf obj)) pcode
        ex_ptr <- peek pcode
        poke_fn wr_ptr ex_ptr obj
        return (castPtrToFunPtr ex_ptr)

foreign import ccall unsafe "allocateExec"
  _allocateExec :: CUInt -> Ptr (Ptr a) -> IO (Ptr a)  
\end{code}<|MERGE_RESOLUTION|>--- conflicted
+++ resolved
@@ -198,13 +198,6 @@
      in
          insnBytes
 
-byte0, byte1, byte2, byte3
-   :: (Integral w, Bits w) => w -> Word8
-byte0 w = fromIntegral w
-byte1 w = fromIntegral (w `shiftR` 8)
-byte2 w = fromIntegral (w `shiftR` 16)
-byte3 w = fromIntegral (w `shiftR` 24)
-
 #elif x86_64_TARGET_ARCH
 -- Generates:
 --      jmpq *.L1(%rip)
@@ -227,17 +220,6 @@
      in
          insnBytes
 
-byte0, byte1, byte2, byte3, byte4, byte5, byte6, byte7
-   :: (Integral w, Bits w) => w -> Word8
-byte0 w = fromIntegral w
-byte1 w = fromIntegral (w `shiftR` 8)
-byte2 w = fromIntegral (w `shiftR` 16)
-byte3 w = fromIntegral (w `shiftR` 24)
-byte4 w = fromIntegral (w `shiftR` 32)
-byte5 w = fromIntegral (w `shiftR` 40)
-byte6 w = fromIntegral (w `shiftR` 48)
-byte7 w = fromIntegral (w `shiftR` 56)
-
 #elif alpha_TARGET_ARCH
 type ItblCode = Word32
 mkJumpToAddr a
@@ -255,9 +237,6 @@
     = undefined
 #endif
 
-<<<<<<< HEAD
-=======
-
 #if defined(i386_TARGET_ARCH) || defined(x86_64_TARGET_ARCH)
 byte0, byte1, byte2, byte3 :: (Integral w, Bits w) => w -> Word8
 byte0 w = fromIntegral w
@@ -274,7 +253,6 @@
 byte7 w = fromIntegral (w `shiftR` 56)
 #endif
 
->>>>>>> 9f24caab
 #ifndef __HADDOCK__
 -- entry point for direct returns for created constr itbls
 foreign import ccall "&stg_interp_constr_entry" stg_interp_constr_entry :: Ptr ()
