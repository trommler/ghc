--- conflicted
+++ resolved
@@ -17,7 +17,6 @@
 import BlockId
 import FastString
 import CLabel
-import Platform
 import Outputable
 import Constants
 
@@ -31,46 +30,25 @@
 -- -----------------------------------------------------------------------------
 -- Exported entry points:
 
-<<<<<<< HEAD
-cmmLint :: (PlatformOutputable d, PlatformOutputable h)
-        => Platform -> GenCmmGroup d h CmmGraph -> Maybe SDoc
-cmmLint platform tops = runCmmLint platform (mapM_ lintCmmDecl) tops
-
-cmmLintDecl :: (PlatformOutputable d, PlatformOutputable h)
-           => Platform -> GenCmmDecl d h CmmGraph -> Maybe SDoc
-cmmLintDecl platform top = runCmmLint platform lintCmmDecl top
-
-cmmLintGraph :: Platform -> CmmGraph -> Maybe SDoc
-cmmLintGraph platform g = runCmmLint platform lintCmmGraph g
-=======
 cmmLint :: (Outputable d, Outputable h)
-        => Platform -> GenCmmGroup d h (ListGraph CmmStmt) -> Maybe SDoc
-cmmLint platform tops = runCmmLint platform (mapM_ (lintCmmDecl platform)) tops
-
-cmmLintTop :: (Outputable d, Outputable h)
-           => Platform -> GenCmmDecl d h (ListGraph CmmStmt) -> Maybe SDoc
-cmmLintTop platform top = runCmmLint platform (lintCmmDecl platform) top
->>>>>>> 0d19922a
-
-runCmmLint :: Outputable a
-           => Platform -> (a -> CmmLint b) -> a -> Maybe SDoc
-<<<<<<< HEAD
-runCmmLint platform l p =
-   case unCL (l p) platform of
-=======
-runCmmLint _ l p =
+        => GenCmmGroup d h (ListGraph CmmStmt) -> Maybe SDoc
+cmmLint tops = runCmmLint (mapM_ lintCmmDecl) tops
+
+cmmLintGraph :: CmmGraph -> Maybe SDoc
+cmmLintGraph g = runCmmLint lintCmmGraph g
+
+runCmmLint :: Outputable a => (a -> CmmLint b) -> a -> Maybe SDoc
+runCmmLint l p =
    case unCL (l p) of
->>>>>>> 0d19922a
-   Left err -> Just (vcat [ptext $ sLit ("Cmm lint error:"),
-                           nest 2 err,
-                           ptext $ sLit ("Program was:"),
-                           nest 2 (ppr p)])
-   Right _  -> Nothing
+     Left err -> Just (vcat [ptext $ sLit ("Cmm lint error:"),
+                             nest 2 err,
+                             ptext $ sLit ("Program was:"),
+                             nest 2 (ppr p)])
+     Right _  -> Nothing
 
 lintCmmDecl :: GenCmmDecl h i CmmGraph -> CmmLint ()
 lintCmmDecl (CmmProc _ lbl g)
-  = addLintInfo (\platform -> text "in proc " <> pprCLabel platform lbl) $
-        lintCmmGraph g
+  = addLintInfo (text "in proc " <> ppr lbl) $ lintCmmGraph g
 lintCmmDecl (CmmData {})
   = return ()
 
@@ -106,19 +84,11 @@
 lintCmmExpr expr@(CmmMachOp op args) = do
   tys <- mapM lintCmmExpr args
   if map (typeWidth . cmmExprType) args == machOpArgReps op
-<<<<<<< HEAD
         then cmmCheckMachOp op args tys
         else cmmLintMachOpErr expr (map cmmExprType args) (machOpArgReps op)
 lintCmmExpr (CmmRegOff reg offset)
   = lintCmmExpr (CmmMachOp (MO_Add rep)
                 [CmmReg reg, CmmLit (CmmInt (fromIntegral offset) rep)])
-=======
-  	then cmmCheckMachOp op args tys
-	else cmmLintMachOpErr expr (map cmmExprType args) (machOpArgReps op)
-lintCmmExpr platform (CmmRegOff reg offset)
-  = lintCmmExpr platform (CmmMachOp (MO_Add rep)
-		[CmmReg reg, CmmLit (CmmInt (fromIntegral offset) rep)])
->>>>>>> 0d19922a
   where rep = typeWidth (cmmRegType reg)
 lintCmmExpr expr =
   return (cmmExprType expr)
@@ -162,7 +132,6 @@
             let reg_ty = cmmRegType reg
             if (erep `cmmEqType_ignoring_ptrhood` reg_ty)
                 then return ()
-<<<<<<< HEAD
                 else cmmLintAssignErr (CmmAssign reg expr) erep reg_ty
 
   CmmStore l r -> do
@@ -185,32 +154,13 @@
             checkCond e
 
   CmmSwitch e branches -> do
-=======
-                else cmmLintAssignErr stmt erep reg_ty
-          lint (CmmStore l r) = do
-            _ <- lintCmmExpr platform l
-            _ <- lintCmmExpr platform r
-            return ()
-          lint (CmmCall target _res args _) =
-              do lintTarget platform labels target
-                 mapM_ (lintCmmExpr platform . hintlessCmm) args
-          lint (CmmCondBranch e id) = checkTarget id >> lintCmmExpr platform e >> checkCond e
-          lint (CmmSwitch e branches) = do
->>>>>>> 0d19922a
             mapM_ checkTarget $ catMaybes branches
             erep <- lintCmmExpr e
             if (erep `cmmEqType_ignoring_ptrhood` bWord)
               then return ()
-<<<<<<< HEAD
-              else cmmLintErr (\platform ->
-                               text "switch scrutinee is not a word: " <>
-                               pprPlatform platform e <>
-=======
-              else cmmLintErr (text "switch scrutinee is not a word: " <> ppr e <>
->>>>>>> 0d19922a
-                               text " :: " <> ppr erep)
-
-<<<<<<< HEAD
+              else cmmLintErr (text "switch scrutinee is not a word: " <>
+                               ppr e <> text " :: " <> ppr erep)
+
   CmmCall { cml_target = target, cml_cont = cont } -> do
           _ <- lintCmmExpr target
           maybe (return ()) checkTarget cont
@@ -228,46 +178,32 @@
 lintTarget :: ForeignTarget -> CmmLint ()
 lintTarget (ForeignTarget e _) = lintCmmExpr e >> return ()
 lintTarget (PrimTarget {})     = return ()
-=======
-lintTarget :: Platform -> BlockSet -> CmmCallTarget -> CmmLint ()
-lintTarget platform _      (CmmCallee e _) = do _ <- lintCmmExpr platform e
-                                                return ()
-lintTarget _        _      (CmmPrim _ Nothing) = return ()
-lintTarget platform labels (CmmPrim _ (Just stmts))
-    = mapM_ (lintCmmStmt platform labels) stmts
->>>>>>> 0d19922a
 
 
 checkCond :: CmmExpr -> CmmLint ()
 checkCond (CmmMachOp mop _) | isComparisonMachOp mop = return ()
 checkCond (CmmLit (CmmInt x t)) | x == 0 || x == 1, t == wordWidth = return () -- constant values
 checkCond expr
-<<<<<<< HEAD
-    = cmmLintErr (\platform -> hang (text "expression is not a conditional:") 2
-                         (pprPlatform platform expr))
-=======
     = cmmLintErr (hang (text "expression is not a conditional:") 2
-                       (ppr expr))
->>>>>>> 0d19922a
+                         (ppr expr))
 
 -- -----------------------------------------------------------------------------
 -- CmmLint monad
 
 -- just a basic error monad:
 
-newtype CmmLint a = CmmLint { unCL :: Platform -> Either SDoc a }
+newtype CmmLint a = CmmLint { unCL :: Either SDoc a }
 
 instance Monad CmmLint where
-<<<<<<< HEAD
   CmmLint m >>= k = CmmLint $ \p -> case m p of
                                       Left e -> Left e
                                       Right a -> unCL (k a) p
   return a = CmmLint (\_ -> Right a)
 
-cmmLintErr :: (Platform -> SDoc) -> CmmLint a
+cmmLintErr :: SDoc -> CmmLint a
 cmmLintErr msg = CmmLint (\p -> Left (msg p))
 
-addLintInfo :: (Platform -> SDoc) -> CmmLint a -> CmmLint a
+addLintInfo :: SDoc -> CmmLint a -> CmmLint a
 addLintInfo info thing = CmmLint $ \p ->
    case unCL thing p of
         Left err -> Left (hang (info p) 2 err)
@@ -275,56 +211,20 @@
 
 cmmLintMachOpErr :: CmmExpr -> [CmmType] -> [Width] -> CmmLint a
 cmmLintMachOpErr expr argsRep opExpectsRep
-     = cmmLintErr (\platform -> text "in MachOp application: " $$
-                                        nest 2 (pprPlatform platform expr) $$
-                                        (text "op is expecting: " <+> ppr opExpectsRep) $$
-                                        (text "arguments provide: " <+> ppr argsRep))
+     = cmmLintErr (text "in MachOp application: " $$
+                   nest 2 (ppr  expr) $$
+                      (text "op is expecting: " <+> ppr opExpectsRep) $$
+                      (text "arguments provide: " <+> ppr argsRep))
 
 cmmLintAssignErr :: CmmNode e x -> CmmType -> CmmType -> CmmLint a
 cmmLintAssignErr stmt e_ty r_ty
-  = cmmLintErr (\platform -> text "in assignment: " $$
-               nest 2 (vcat [pprPlatform platform stmt,
-                                text "Reg ty:" <+> ppr r_ty,
-                                text "Rhs ty:" <+> ppr e_ty]))
-
-
-cmmLintDubiousWordOffset :: CmmExpr -> CmmLint a
-cmmLintDubiousWordOffset expr
-   = cmmLintErr (\platform -> text "offset is not a multiple of words: " $$
-                              nest 2 (pprPlatform platform expr))
-=======
-  CmmLint m >>= k = CmmLint $ case m of 
-				Left e -> Left e
-				Right a -> unCL (k a)
-  return a = CmmLint (Right a)
-
-cmmLintErr :: SDoc -> CmmLint a
-cmmLintErr msg = CmmLint (Left msg)
-
-addLintInfo :: SDoc -> CmmLint a -> CmmLint a
-addLintInfo info thing = CmmLint $ 
-   case unCL thing of
-	Left err -> Left (hang info 2 err)
-	Right a  -> Right a
-
-cmmLintMachOpErr :: CmmExpr -> [CmmType] -> [Width] -> CmmLint a
-cmmLintMachOpErr expr argsRep opExpectsRep
-     = cmmLintErr (text "in MachOp application: " $$ 
-					nest 2 (ppr expr) $$
-				        (text "op is expecting: " <+> ppr opExpectsRep) $$
-					(text "arguments provide: " <+> ppr argsRep))
-
-cmmLintAssignErr :: CmmStmt -> CmmType -> CmmType -> CmmLint a
-cmmLintAssignErr stmt e_ty r_ty
-  = cmmLintErr (text "in assignment: " $$ 
-		nest 2 (vcat [ppr stmt, 
-			      text "Reg ty:" <+> ppr r_ty,
-			      text "Rhs ty:" <+> ppr e_ty]))
-			 
-					
+  = cmmLintErr (text "in assignment: " $$
+                nest 2 (vcat [ppr stmt,
+                              text "Reg ty:" <+> ppr r_ty,
+                              text "Rhs ty:" <+> ppr e_ty]))
+
 
 cmmLintDubiousWordOffset :: CmmExpr -> CmmLint a
 cmmLintDubiousWordOffset expr
    = cmmLintErr (text "offset is not a multiple of words: " $$
-			nest 2 (ppr expr))
->>>>>>> 0d19922a
+                 nest 2 (ppr expr))