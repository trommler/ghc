cabal-version:        2.4
name:                 haddock
version:              2.26.0
synopsis:             A documentation-generation tool for Haskell libraries
description:
  This is Haddock, a tool for automatically generating documentation
  from annotated Haskell source code. It is primary intended for documenting
  library interfaces, but it should be useful for any kind of Haskell code.
  .
  Haddock lets you write documentation annotations next to the definitions of
  functions and types in the source code, in a syntax that is easy on the eye
  when writing the source code (no heavyweight mark-up).
  .
  Haddock understands Haskell's module system, so you can structure your code
  however you like without worrying that internal structure will be exposed in
  the generated documentation. For example, it is common to implement a library
  in several modules, but define the external API by having a single module
  which re-exports parts of these implementation modules. Using Haddock, you can
  still write documentation annotations next to the actual definitions of the
  functions and types in the library, but the documentation annotations from the
  implementation will be propagated to the external API when the documentation is
  generated. Abstract types and classes are handled correctly. In fact, even
  without any documentation annotations, Haddock can generate useful documentation
  from your source code.
  .
  <<https://cdn.rawgit.com/haskell/haddock/ghc-8.10/doc/cheatsheet/haddocks.svg>>
license:              BSD-3-Clause
license-file:         LICENSE
author:               Simon Marlow, David Waern
maintainer:           Alec Theriault <alec.theriault@gmail.com>, Alex Biehl <alexbiehl@gmail.com>, Simon Hengel <sol@typeful.net>, Mateusz Kowalczyk <fuuzetsu@fuuzetsu.co.uk>
homepage:             http://www.haskell.org/haddock/
bug-reports:          https://github.com/haskell/haddock/issues
copyright:            (c) Simon Marlow, David Waern
category:             Documentation
build-type:           Simple
tested-with:          GHC==9.2.*

extra-source-files:
  CHANGES.md
  README.md
  doc/Makefile
  doc/README.md
  doc/*.rst
  doc/conf.py
  haddock-api/src/haddock.sh
  html-test/src/*.hs
  html-test/ref/*.html
  hypsrc-test/src/*.hs
  hypsrc-test/src/*.h
  hypsrc-test/ref/src/*.html
  latex-test/src/**/*.hs
  latex-test/ref/**/*.tex
  hoogle-test/src/**/*.hs
  hoogle-test/ref/**/*.txt

flag in-ghc-tree
  description: Are we in a GHC tree?
  default: False
  manual: True

executable haddock
  default-language:     Haskell2010
  main-is:              Main.hs
  hs-source-dirs:       driver
  ghc-options:          -funbox-strict-fields -Wall -Wincomplete-uni-patterns -Wincomplete-record-updates -O2 -threaded

  -- haddock typically only supports a single GHC major version
  build-depends:
    base ^>= 4.13.0.0 || ^>= 4.14.0.0 || ^>= 4.15.0.0 || ^>= 4.16.0.0

  if flag(in-ghc-tree)
    hs-source-dirs: haddock-api/src,  haddock-library/src
    cpp-options: -DIN_GHC_TREE
    build-depends:
      filepath,
      directory,
      containers,
      deepseq,
      exceptions,
      array,
      xhtml >= 3000.2 && < 3000.3,
      ghc-boot,
      ghc-boot-th,
<<<<<<< HEAD
      ghc == 9.3.*,
=======
      ghc == 9.2.*,
>>>>>>> 7b3685a3
      bytestring,
      parsec,
      text,
      transformers,
      mtl

    other-modules:
      CompatPrelude
      Documentation.Haddock.Parser
      Documentation.Haddock.Parser.Monad
      Documentation.Haddock.Parser.Identifier
      Documentation.Haddock.Types
      Documentation.Haddock.Doc
      Documentation.Haddock.Parser.Util
      Documentation.Haddock.Markup

      Documentation.Haddock
      Haddock
      Haddock.Interface
      Haddock.Interface.Json
      Haddock.Interface.Rename
      Haddock.Interface.Create
      Haddock.Interface.AttachInstances
      Haddock.Interface.LexParseRn
      Haddock.Interface.ParseModuleHeader
      Haddock.Interface.Specialize
      Haddock.Parser
      Haddock.Utils
      Haddock.Utils.Json
      Haddock.Utils.Json.Parser
      Haddock.Utils.Json.Types
      Haddock.Backends.Xhtml
      Haddock.Backends.Xhtml.Decl
      Haddock.Backends.Xhtml.DocMarkup
      Haddock.Backends.Xhtml.Layout
      Haddock.Backends.Xhtml.Meta
      Haddock.Backends.Xhtml.Names
      Haddock.Backends.Xhtml.Themes
      Haddock.Backends.Xhtml.Types
      Haddock.Backends.Xhtml.Utils
      Haddock.Backends.LaTeX
      Haddock.Backends.HaddockDB
      Haddock.Backends.Hoogle
      Haddock.Backends.Hyperlinker
      Haddock.Backends.Hyperlinker.Parser
      Haddock.Backends.Hyperlinker.Renderer
      Haddock.Backends.Hyperlinker.Types
      Haddock.Backends.Hyperlinker.Utils
      Haddock.ModuleTree
      Haddock.Types
      Haddock.Doc
      Haddock.Version
      Haddock.InterfaceFile
      Haddock.Options
      Haddock.GhcUtils
      Haddock.Syb
      Haddock.Convert

      Paths_haddock

    autogen-modules:
      Paths_haddock

  else
    -- in order for haddock's advertised version number to have proper meaning,
    -- we pin down to a single haddock-api version.
    build-depends:  haddock-api == 2.26.0

test-suite html-test
  type:             exitcode-stdio-1.0
  -- This tells cabal that this test depends on the executable
  -- component 'haddock' from this very same package, as well
  -- as adding the build-folder where the `haddock`
  -- executable can be found in front of $PATH
  build-tool-depends: haddock:haddock
  default-language:   Haskell2010
  main-is:            Main.hs
  hs-source-dirs:     html-test
  build-depends:      base, filepath, haddock-test == 0.0.1

test-suite hypsrc-test
  type:               exitcode-stdio-1.0
  build-tool-depends: haddock:haddock
  default-language:   Haskell2010
  main-is:            Main.hs
  hs-source-dirs:     hypsrc-test
  build-depends:      base, filepath, haddock-test == 0.0.1
  ghc-options:        -Wall -fwarn-tabs

test-suite latex-test
  type:               exitcode-stdio-1.0
  build-tool-depends: haddock:haddock
  default-language:   Haskell2010
  main-is:            Main.hs
  hs-source-dirs:     latex-test
  build-depends:      base, filepath, haddock-test == 0.0.1

test-suite hoogle-test
  type:               exitcode-stdio-1.0
  build-tool-depends: haddock:haddock
  default-language:   Haskell2010
  main-is:            Main.hs
  hs-source-dirs:     hoogle-test
  build-depends:      base, filepath, haddock-test == 0.0.1

source-repository head
  type:     git
  location: https://github.com/haskell/haddock.git<|MERGE_RESOLUTION|>--- conflicted
+++ resolved
@@ -81,11 +81,7 @@
       xhtml >= 3000.2 && < 3000.3,
       ghc-boot,
       ghc-boot-th,
-<<<<<<< HEAD
       ghc == 9.3.*,
-=======
-      ghc == 9.2.*,
->>>>>>> 7b3685a3
       bytestring,
       parsec,
       text,
