--- conflicted
+++ resolved
@@ -35,21 +35,12 @@
                                     #                 221667908 (x86/OS X)
                                     #                 274932264 (x86/Linux)
       if_wordsize(64,
-<<<<<<< HEAD
           compiler_stats_range_field('bytes allocated', 589000000, 1)),
-=======
-          compiler_stats_range_field('bytes allocated', 581842104,
-                                                        10)),
->>>>>>> 577b9dcb
                                     # 17/11/2009:     434,845,560 (amd64/Linux)
                                     # 08/12/2009:     459,776,680 (amd64/Linux)
                                     # 17/05/2010:     519,377,728 (amd64/Linux)
                                     # 05/08/2011:     561,382,568 (amd64/OS X)
-<<<<<<< HEAD
                                     # 16/07/2012:     589,168,872 (amd64/Linux)
-=======
-                                    # 16/07/2012:     581,842,104 (amd64/Linux)
->>>>>>> 577b9dcb
       only_ways(['normal']),
       extra_hc_opts('-dcore-lint')
           # Leave -dcore-lint on for this one test, so that we have something
