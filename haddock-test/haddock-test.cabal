--- conflicted
+++ resolved
@@ -1,3 +1,4 @@
+cabal-version:        >= 1.10
 name:                 haddock-test
 version:              0.0.1
 synopsis:             Test utilities for Haddock
@@ -10,18 +11,13 @@
 category:             Documentation
 build-type:           Simple
 tested-with:          GHC==9.0.*
-cabal-version:        >= 1.10
 stability:            experimental
 
 library
   default-language: Haskell2010
   ghc-options: -Wall
   hs-source-dirs:   src
-<<<<<<< HEAD
   build-depends:    base >= 4.3 && < 4.17, bytestring, directory, process, filepath, Cabal
-=======
-  build-depends:    base >= 4.3 && < 4.16, bytestring, directory, process, filepath, Cabal
->>>>>>> b471bdec
 
   exposed-modules:
     Test.Haddock
